--- conflicted
+++ resolved
@@ -17,11 +17,7 @@
 	"github.com/ethereum/go-ethereum/crypto"
 	_ "github.com/mutecomm/go-sqlcipher" // require go-sqlcipher that overrides default implementation
 	"github.com/status-im/status-protocol-go/tt"
-<<<<<<< HEAD
 	protocol "github.com/status-im/status-protocol-go/v1"
-=======
-	statusproto "github.com/status-im/status-protocol-go/v1"
->>>>>>> 31e37fa4
 	whisper "github.com/status-im/whisper/whisperv6"
 	"github.com/stretchr/testify/suite"
 	"go.uber.org/zap"
@@ -31,13 +27,12 @@
 	suite.Run(t, new(MessengerSuite))
 }
 
-<<<<<<< HEAD
+func TestMessengerWithDataSyncEnabledSuite(t *testing.T) {
+	suite.Run(t, &MessengerSuite{enableDataSync: true})
+}
+
 func TestPostProcessorSuite(t *testing.T) {
 	suite.Run(t, new(PostProcessorSuite))
-=======
-func TestMessengerWithDataSyncEnabledSuite(t *testing.T) {
-	suite.Run(t, &MessengerSuite{enableDataSync: true})
->>>>>>> 31e37fa4
 }
 
 type MessengerSuite struct {
@@ -260,15 +255,10 @@
 	s.NoError(err)
 }
 
-<<<<<<< HEAD
-func (s *MessengerSuite) TestRetrievePublic() {
+func (s *MessengerSuite) TestRetrieveOwnPublic() {
 	chat := CreatePublicChat("status")
 	err := s.m.SaveChat(chat)
 	s.NoError(err)
-=======
-func (s *MessengerSuite) TestRetrieveOwnPublic() {
-	chat := Chat{ID: "status", Name: "status"}
->>>>>>> 31e37fa4
 
 	_, err = s.m.Send(context.Background(), chat.ID, []byte("test"))
 	s.NoError(err)
@@ -292,23 +282,14 @@
 	s.Equal(&s.privateKey.PublicKey, message.SigPubKey) // this is OUR message
 }
 
-<<<<<<< HEAD
-func (s *MessengerSuite) TestRetrievePrivate() {
+func (s *MessengerSuite) TestRetrieveOwnPrivate() {
 	recipientKey, err := crypto.GenerateKey()
 	s.NoError(err)
 	chat := CreateOneToOneChat("XXX", &recipientKey.PublicKey)
 	err = s.m.SaveChat(chat)
-=======
-func (s *MessengerSuite) TestRetrieveOwnPrivate() {
-	publicContact, err := crypto.GenerateKey()
->>>>>>> 31e37fa4
-	s.NoError(err)
-
-<<<<<<< HEAD
-	_, err = s.m.Send(context.Background(), chat.ID, []byte("test"))
-=======
-	messageID, err := s.m.Send(context.Background(), chat, []byte("test"))
->>>>>>> 31e37fa4
+	s.NoError(err)
+
+	messageID, err := s.m.Send(context.Background(), chat.ID, []byte("test"))
 	s.NoError(err)
 
 	// No need to sleep because the message is returned from own messages in the processor.
@@ -331,11 +312,14 @@
 
 func (s *MessengerSuite) TestRetrieveTheirPrivate() {
 	theirMessenger := s.newMessenger()
-	chat := Chat{ID: "x", PublicKey: &s.privateKey.PublicKey}
-	messageID, err := theirMessenger.Send(context.Background(), chat, []byte("test"))
-	s.NoError(err)
-
-	var messages []*statusproto.Message
+	chat := CreateOneToOneChat("XXX", &s.privateKey.PublicKey)
+	err := theirMessenger.SaveChat(chat)
+	s.NoError(err)
+
+	messageID, err := theirMessenger.Send(context.Background(), chat.ID, []byte("test"))
+	s.NoError(err)
+
+	var messages []*protocol.Message
 
 	err = tt.RetryWithBackOff(func() error {
 		var err error
