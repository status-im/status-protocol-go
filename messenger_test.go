--- conflicted
+++ resolved
@@ -9,12 +9,8 @@
 	"testing"
 	"time"
 
-<<<<<<< HEAD
+	"github.com/ethereum/go-ethereum/common/hexutil"
 	"github.com/ethereum/go-ethereum/crypto"
-=======
-	"github.com/ethereum/go-ethereum/common/hexutil"
-
->>>>>>> 287f9aa2
 	"github.com/status-im/status-protocol-go/tt"
 	whisper "github.com/status-im/whisper/whisperv6"
 	"github.com/stretchr/testify/suite"
@@ -197,7 +193,7 @@
 			tc.Prep()
 			err := s.m.Init()
 			s.Require().NoError(err)
-			filters := s.m.adapter.transport.Filters()
+			filters := s.m.transport.Filters()
 			expectedFilters += tc.AddedFilters
 			s.Equal(expectedFilters, len(filters))
 		})
