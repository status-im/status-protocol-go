package statusproto

import (
	"crypto/ecdsa"
	"crypto/sha1"
	"encoding/hex"

	"github.com/ethereum/go-ethereum/crypto"
<<<<<<< HEAD
	protocol "github.com/status-im/status-protocol-go/v1"
=======
	"github.com/google/uuid"
	statusproto "github.com/status-im/status-protocol-go/types"
>>>>>>> fd48aa75
)

type ChatType int

const (
	ChatTypeOneToOne ChatType = iota + 1
	ChatTypePublic
	ChatTypePrivateGroupChat
)

type Chat struct {
	// ID is the id of the chat, for public chats it is the name e.g. status, for one-to-one
	// is the hex encoded public key and for group chats is a random uuid appended with
	// the hex encoded pk of the creator of the chat
	ID    string `json:"id"`
	Name  string `json:"name"`
	Color string `json:"color"`
	// Active indicates whether the chat has been soft deleted
	Active bool `json:"active"`

	ChatType ChatType `json:"chatType"`

	// Only filled for one to one chats
	PublicKey *ecdsa.PublicKey `json:"-"`

	// Timestamp indicates the last time this chat has received/sent a message
	Timestamp int64 `json:"timestamp"`
	// LastClockValue indicates the last clock value to be used when sending messages
	LastClockValue uint64 `json:"lastClockValue"`
	// DeletedAtClockValue indicates the clock value at time of deletion, messages
	// with lower clock value of this should be discarded
	DeletedAtClockValue uint64 `json:"deletedAtClockValue"`

	// Denormalized fields
	UnviewedMessagesCount  uint   `json:"unviewedMessagesCount"`
	LastMessageContentType string `json:"lastMessageContentType"`
	LastMessageContent     string `json:"lastMessageContent"`
	LastMessageTimestamp   int64  `json:"lastMessageTimestamp"`

	// Group chat fields
	// Members are the members who have been invited to the group chat
	Members []ChatMember `json:"members"`
	// MembershipUpdates is all the membership events in the chat
	MembershipUpdates []ChatMembershipUpdate `json:"membershipUpdates"`
}

func (c *Chat) MembersAsPublicKeys() ([]*ecdsa.PublicKey, error) {
	publicKeys := make([]string, len(c.Members))
	for idx, item := range c.Members {
		publicKeys[idx] = item.ID
	}
	return stringSliceToPublicKeys(publicKeys, true)
}

func (c *Chat) updateChatFromProtocolGroup(g *protocol.Group) {
	// ID
	c.ID = g.ChatID()

	// Name
	c.Name = g.Name()

	// Members
	members := g.Members()
	admins := g.Admins()
	joined := g.Joined()
	chatMembers := make([]ChatMember, 0, len(members))
	for _, m := range members {
		chatMember := ChatMember{
			ID: m,
		}
		chatMember.Admin = stringSliceContains(admins, m)
		chatMember.Joined = stringSliceContains(joined, m)
		chatMembers = append(chatMembers, chatMember)
	}
	c.Members = chatMembers

	// MembershipUpdates
	updates := g.Updates()
	membershipUpdates := make([]ChatMembershipUpdate, 0, len(updates))
	for _, update := range updates {
		membershipUpdate := ChatMembershipUpdate{
			Type:       update.Type,
			Name:       update.Name,
			ClockValue: uint64(update.ClockValue), // TODO: get rid of type casting
			Signature:  update.Signature,
			From:       update.From,
			Member:     update.Member,
			Members:    update.Members,
		}
		membershipUpdate.setID()
		membershipUpdates = append(membershipUpdates, membershipUpdate)
	}
	c.MembershipUpdates = membershipUpdates
}

// ChatMembershipUpdate represent an event on membership of the chat
type ChatMembershipUpdate struct {
	// Unique identifier for the event
	ID string `json:"id"`
	// Type indicates the kind of event (i.e changed-name, added-member, etc)
	Type string `json:"type"`
	// Name represents the name in the event of changing name events
	Name string `json:"name,omitempty"`
	// Clock value of the event
	ClockValue uint64 `json:"clockValue"`
	// Signature of the event
	Signature string `json:"signature"`
	// Hex encoded public key of the creator of the event
	From string `json:"from"`
	// Target of the event for single-target events
	Member string `json:"member,omitempty"`
	// Target of the event for multi-target events
	Members []string `json:"members,omitempty"`
}

func (u *ChatMembershipUpdate) setID() {
	sum := sha1.Sum([]byte(u.Signature))
	u.ID = hex.EncodeToString(sum[:])
}

// ChatMember represents a member who participates in a group chat
type ChatMember struct {
	// ID is the hex encoded public key of the member
	ID string `json:"id"`
	// Admin indicates if the member is an admin of the group chat
	Admin bool `json:"admin"`
	// Joined indicates if the member has joined the group chat
	Joined bool `json:"joined"`
}

func (c ChatMember) PublicKey() (*ecdsa.PublicKey, error) {
	b, err := statusproto.DecodeHex(c.ID)
	if err != nil {
		return nil, err
	}
	return crypto.UnmarshalPubkey(b)
}

func oneToOneChatID(publicKey *ecdsa.PublicKey) string {
	return statusproto.EncodeHex(crypto.FromECDSAPub(publicKey))
}

func CreateOneToOneChat(name string, publicKey *ecdsa.PublicKey) Chat {
	return Chat{
		ID:        oneToOneChatID(publicKey),
		Name:      name,
		Active:    true,
		ChatType:  ChatTypeOneToOne,
		PublicKey: publicKey,
	}
}

func CreatePublicChat(name string) Chat {
	return Chat{
		ID:       name,
		Name:     name,
		Active:   true,
		ChatType: ChatTypePublic,
	}
}

<<<<<<< HEAD
func createGroupChat() Chat {
=======
func groupChatID(creator *ecdsa.PublicKey) string {
	return uuid.New().String() + statusproto.EncodeHex(crypto.FromECDSAPub(creator))
}

func CreateGroupChat(name string, creator *ecdsa.PublicKey) Chat {
>>>>>>> fd48aa75
	return Chat{
		Active:   true,
		ChatType: ChatTypePrivateGroupChat,
	}
}

func findChatByID(chatID string, chats []*Chat) *Chat {
	for _, c := range chats {
		if c.ID == chatID {
			return c
		}
	}
	return nil
}

func stringSliceToPublicKeys(slice []string, prefixed bool) ([]*ecdsa.PublicKey, error) {
	result := make([]*ecdsa.PublicKey, len(slice))
	for idx, item := range slice {
		var (
			b   []byte
			err error
		)
		if prefixed {
			b, err = hexutil.Decode(item)
		} else {
			b, err = hex.DecodeString(item)
		}
		if err != nil {
			return nil, err
		}
		result[idx], err = crypto.UnmarshalPubkey(b)
		if err != nil {
			return nil, err
		}
	}
	return result, nil
}

func stringSliceContains(slice []string, item string) bool {
	for _, s := range slice {
		if s == item {
			return true
		}
	}
	return false
}<|MERGE_RESOLUTION|>--- conflicted
+++ resolved
@@ -5,13 +5,10 @@
 	"crypto/sha1"
 	"encoding/hex"
 
+	"github.com/ethereum/go-ethereum/common/hexutil"
 	"github.com/ethereum/go-ethereum/crypto"
-<<<<<<< HEAD
+	statusproto "github.com/status-im/status-protocol-go/types"
 	protocol "github.com/status-im/status-protocol-go/v1"
-=======
-	"github.com/google/uuid"
-	statusproto "github.com/status-im/status-protocol-go/types"
->>>>>>> fd48aa75
 )
 
 type ChatType int
@@ -173,15 +170,7 @@
 	}
 }
 
-<<<<<<< HEAD
 func createGroupChat() Chat {
-=======
-func groupChatID(creator *ecdsa.PublicKey) string {
-	return uuid.New().String() + statusproto.EncodeHex(crypto.FromECDSAPub(creator))
-}
-
-func CreateGroupChat(name string, creator *ecdsa.PublicKey) Chat {
->>>>>>> fd48aa75
 	return Chat{
 		Active:   true,
 		ChatType: ChatTypePrivateGroupChat,
