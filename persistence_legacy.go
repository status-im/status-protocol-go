package statusproto

import (
	"context"
	"database/sql"
	"fmt"
	"strings"

	"github.com/pkg/errors"
)

var (
	errRecordNotFound = errors.New("record not found")
)

func (db sqlitePersistence) tableUserMessagesLegacyAllFields() string {
	return `id,
    		whisper_timestamp,
    		source,
    		destination,
    		content,
    		content_type,
    		username,
    		timestamp,
    		chat_id,
    		retry_count,
    		message_type,
    		message_status,
    		clock_value,
    		show,
    		seen,
    		outgoing_status,
		reply_to`
}

func (db sqlitePersistence) tableUserMessagesLegacyAllFieldsJoin() string {
	return `m1.id,
    		m1.whisper_timestamp,
    		m1.source,
    		m1.destination,
    		m1.content,
    		m1.content_type,
    		m1.username,
    		m1.timestamp,
    		m1.chat_id,
    		m1.retry_count,
    		m1.message_type,
    		m1.message_status,
    		m1.clock_value,
    		m1.show,
    		m1.seen,
    		m1.outgoing_status,
		m1.reply_to,
		m2.source,
		m2.content,
		c.alias,
		c.identicon`
}

func (db sqlitePersistence) tableUserMessagesLegacyAllFieldsCount() int {
	return strings.Count(db.tableUserMessagesLegacyAllFields(), ",") + 1
}

type scanner interface {
	Scan(dest ...interface{}) error
}

func (db sqlitePersistence) tableUserMessagesLegacyScanAllFields(row scanner, message *Message, others ...interface{}) error {
	var quotedContent sql.NullString
	var quotedFrom sql.NullString
	var alias sql.NullString
	var identicon sql.NullString
	args := []interface{}{
		&message.ID,
		&message.WhisperTimestamp,
		&message.From, // source in table
		&message.To,   // destination in table
		&message.Content,
		&message.ContentType,
		&message.Alias,
		&message.Timestamp,
		&message.ChatID,
		&message.RetryCount,
		&message.MessageType,
		&message.MessageStatus,
		&message.ClockValue,
		&message.Show,
		&message.Seen,
		&message.OutgoingStatus,
		&message.ReplyTo,
		&quotedFrom,
		&quotedContent,
		&alias,
		&identicon,
	}
	err := row.Scan(append(args, others...)...)
	if err != nil {
		return err
	}

	if quotedContent.Valid {
		message.QuotedMessage = &QuotedMessage{
			From:    quotedFrom.String,
			Content: quotedContent.String,
		}
	}
	message.Alias = alias.String
	message.Identicon = identicon.String

	return nil
}

func (db sqlitePersistence) tableUserMessagesLegacyAllValues(message *Message) []interface{} {
	return []interface{}{
		message.ID,
		message.WhisperTimestamp,
		message.From, // source in table
		message.To,   // destination in table
		message.Content,
		message.ContentType,
		message.Alias,
		message.Timestamp,
		message.ChatID,
		message.RetryCount,
		message.MessageType,
		message.MessageStatus,
		message.ClockValue,
		message.Show,
		message.Seen,
		message.OutgoingStatus,
		message.ReplyTo,
	}
}

func (db sqlitePersistence) MessageByID(id string) (*Message, error) {
	var message Message

	allFields := db.tableUserMessagesLegacyAllFieldsJoin()
	row := db.db.QueryRow(
		fmt.Sprintf(`
			SELECT
				%s
			FROM
				user_messages_legacy m1
			LEFT JOIN
				user_messages_legacy m2
			ON
			m1.reply_to = m2.id

			LEFT JOIN
			        contacts c
		        ON
			m1.source = c.id
			WHERE
				m1.id = ?
		`, allFields),
		id,
	)
	err := db.tableUserMessagesLegacyScanAllFields(row, &message)
	switch err {
	case sql.ErrNoRows:
		return nil, errRecordNotFound
	case nil:
		return &message, nil
	default:
		return nil, err
	}
}

func (db sqlitePersistence) MessagesExist(ids []string) (map[string]bool, error) {
	result := make(map[string]bool)
	if len(ids) == 0 {
		return result, nil
	}

	idsArgs := make([]interface{}, 0, len(ids))
	for _, id := range ids {
		idsArgs = append(idsArgs, id)
	}

	inVector := strings.Repeat("?, ", len(ids)-1) + "?"
	query := fmt.Sprintf(`SELECT id FROM user_messages_legacy WHERE id IN (%s)`, inVector)
	rows, err := db.db.Query(query, idsArgs...)
	if err != nil {
		return nil, err
	}
	defer rows.Close()

	for rows.Next() {
		var id string
		err := rows.Scan(&id)
		if err != nil {
			return nil, err
		}
		result[id] = true
	}

	return result, nil
}

// MessageByChatID returns all messages for a given chatID in descending order.
// Ordering is accomplished using two concatenated values: ClockValue and ID.
// These two values are also used to compose a cursor which is returned to the result.
func (db sqlitePersistence) MessageByChatID(chatID string, currCursor string, limit int) ([]*Message, string, error) {
	cursorWhere := ""
	if currCursor != "" {
		cursorWhere = "AND cursor <= ?"
	}
	allFields := db.tableUserMessagesLegacyAllFieldsJoin()
	args := []interface{}{chatID}
	if currCursor != "" {
		args = append(args, currCursor)
	}
	// Build a new column `cursor` at the query time by having a fixed-sized clock value at the beginning
	// concatenated with message ID. Results are sorted using this new column.
	// This new column values can also be returned as a cursor for subsequent requests.
	rows, err := db.db.Query(
		fmt.Sprintf(`
			SELECT
				%s,
				substr('0000000000000000000000000000000000000000000000000000000000000000' || m1.clock_value, -64, 64) || m1.id as cursor
			FROM
				user_messages_legacy m1
			LEFT JOIN
				user_messages_legacy m2
			ON
			m1.reply_to = m2.id

			LEFT JOIN
			      contacts c
			ON

			m1.source = c.id
			WHERE
				m1.chat_id = ? %s
			ORDER BY cursor DESC
			LIMIT ?
		`, allFields, cursorWhere),
		append(args, limit+1)..., // take one more to figure our whether a cursor should be returned
	)
	if err != nil {
		return nil, "", err
	}
	defer rows.Close()

	var (
		result  []*Message
		cursors []string
	)
	for rows.Next() {
		var (
			message Message
			cursor  string
		)
		if err := db.tableUserMessagesLegacyScanAllFields(rows, &message, &cursor); err != nil {
			return nil, "", err
		}
		result = append(result, &message)
		cursors = append(cursors, cursor)
	}

	var newCursor string
	if len(result) > limit {
		newCursor = cursors[limit]
		result = result[:limit]
	}
	return result, newCursor, nil
}

func (db sqlitePersistence) SaveMessagesLegacy(messages []*Message) (err error) {
	tx, err := db.db.BeginTx(context.Background(), &sql.TxOptions{})
	if err != nil {
		return
	}
	defer func() {
		if err == nil {
			err = tx.Commit()
			return
		}
		// don't shadow original error
		_ = tx.Rollback()
	}()

	allFields := db.tableUserMessagesLegacyAllFields()
	valuesVector := strings.Repeat("?, ", db.tableUserMessagesLegacyAllFieldsCount()-1) + "?"
	query := fmt.Sprintf(`INSERT INTO user_messages_legacy(%s) VALUES (%s)`, allFields, valuesVector)
	stmt, err := tx.Prepare(query)
	if err != nil {
		return
	}

	for _, msg := range messages {
		_, err = stmt.Exec(db.tableUserMessagesLegacyAllValues(msg)...)
		if err != nil {
			return
		}
	}
	return
}

func (db sqlitePersistence) DeleteMessage(id string) error {
	_, err := db.db.Exec(`DELETE FROM user_messages_legacy WHERE id = ?`, id)
	return err
}

func (db sqlitePersistence) DeleteMessagesByChatID(id string) error {
	_, err := db.db.Exec(`DELETE FROM user_messages_legacy WHERE chat_id = ?`, id)
	return err
}

func (db sqlitePersistence) MarkMessagesSeen(ids ...string) error {
	idsArgs := make([]interface{}, 0, len(ids))
	for _, id := range ids {
		idsArgs = append(idsArgs, id)
	}

	inVector := strings.Repeat("?, ", len(ids)-1) + "?"
	_, err := db.db.Exec(
		fmt.Sprintf(`
			UPDATE user_messages_legacy
			SET seen = 1
			WHERE id IN (%s)
		`, inVector),
		idsArgs...)
	return err
}

func (db sqlitePersistence) UpdateMessageOutgoingStatus(id string, newOutgoingStatus string) error {
	_, err := db.db.Exec(`
		UPDATE user_messages_legacy
		SET outgoing_status = ?
		WHERE id = ?
	`, newOutgoingStatus, id)
	return err
}

// BlockContact updates a contact, deletes all the messages and 1-to-1 chat, updates the unread messages count and returns a map with the new count
func (db sqlitePersistence) BlockContact(contact Contact) (chats []*Chat, err error) {
	tx, err := db.db.BeginTx(context.Background(), &sql.TxOptions{})
	if err != nil {
		return
	}
	defer func() {
		if err == nil {
			err = tx.Commit()
			return
		}
		// don't shadow original error
		_ = tx.Rollback()
	}()

	// Delete messages
	_, err = tx.Exec(
		`DELETE
		 FROM user_messages_legacy
		 WHERE source = ?`,
		contact.ID,
	)
	if err != nil {
		return
	}

	// Update contact
	err = db.SaveContact(contact, tx)
	if err != nil {
		return
	}

	// Delete one-to-one chat
	_, err = tx.Exec("DELETE FROM chats WHERE id = ?", contact.ID)
	if err != nil {
		return
	}

	// Recalculate denormalized fields
	_, err = tx.Exec(`
<<<<<<< HEAD
		UPDATE chats
		SET
			unviewed_message_count = (SELECT COUNT(1) FROM user_messages_legacy WHERE seen = 0 AND chat_id = chats.id),
			last_message_content = (SELECT content from user_messages_legacy WHERE chat_id = chats.id ORDER BY clock_value DESC LIMIT 1),
			last_message_timestamp = (SELECT timestamp from user_messages_legacy WHERE chat_id = chats.id ORDER BY clock_value DESC LIMIT 1),
			last_message_content_type = (SELECT content_type from user_messages_legacy WHERE chat_id = chats.id ORDER BY clock_value DESC LIMIT 1)
	`)
=======
	UPDATE chats
	SET
	unviewed_message_count = (SELECT COUNT(1) FROM user_messages_legacy WHERE seen = 0 AND chat_id = chats.id),
	last_message_content = (SELECT content from user_messages_legacy WHERE chat_id = chats.id ORDER BY clock_value DESC LIMIT 1),
	last_message_timestamp = (SELECT timestamp from user_messages_legacy WHERE chat_id = chats.id ORDER BY clock_value DESC LIMIT 1),
	last_message_clock_value = (SELECT clock_value from user_messages_legacy WHERE chat_id = chats.id ORDER BY clock_value DESC LIMIT 1),
	last_message_content_type = (SELECT content_type from user_messages_legacy WHERE chat_id = chats.id ORDER BY clock_value DESC LIMIT 1)`)
>>>>>>> 775d1700
	if err != nil {
		return
	}

	// return the updated chats
	chats, err = db.chats(tx)
	return
}<|MERGE_RESOLUTION|>--- conflicted
+++ resolved
@@ -374,23 +374,14 @@
 
 	// Recalculate denormalized fields
 	_, err = tx.Exec(`
-<<<<<<< HEAD
 		UPDATE chats
 		SET
 			unviewed_message_count = (SELECT COUNT(1) FROM user_messages_legacy WHERE seen = 0 AND chat_id = chats.id),
 			last_message_content = (SELECT content from user_messages_legacy WHERE chat_id = chats.id ORDER BY clock_value DESC LIMIT 1),
 			last_message_timestamp = (SELECT timestamp from user_messages_legacy WHERE chat_id = chats.id ORDER BY clock_value DESC LIMIT 1),
+			last_message_clock_value = (SELECT clock_value from user_messages_legacy WHERE chat_id = chats.id ORDER BY clock_value DESC LIMIT 1),
 			last_message_content_type = (SELECT content_type from user_messages_legacy WHERE chat_id = chats.id ORDER BY clock_value DESC LIMIT 1)
 	`)
-=======
-	UPDATE chats
-	SET
-	unviewed_message_count = (SELECT COUNT(1) FROM user_messages_legacy WHERE seen = 0 AND chat_id = chats.id),
-	last_message_content = (SELECT content from user_messages_legacy WHERE chat_id = chats.id ORDER BY clock_value DESC LIMIT 1),
-	last_message_timestamp = (SELECT timestamp from user_messages_legacy WHERE chat_id = chats.id ORDER BY clock_value DESC LIMIT 1),
-	last_message_clock_value = (SELECT clock_value from user_messages_legacy WHERE chat_id = chats.id ORDER BY clock_value DESC LIMIT 1),
-	last_message_content_type = (SELECT content_type from user_messages_legacy WHERE chat_id = chats.id ORDER BY clock_value DESC LIMIT 1)`)
->>>>>>> 775d1700
 	if err != nil {
 		return
 	}
