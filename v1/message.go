package statusproto

import (
	"bytes"
	"crypto/ecdsa"
	"encoding/hex"
	"encoding/json"
<<<<<<< HEAD
=======
	"strings"
>>>>>>> c2b7b022
	"time"

	"github.com/pkg/errors"

	"strings"

	"github.com/ethereum/go-ethereum/crypto"
	"github.com/golang/protobuf/proto"
<<<<<<< HEAD
=======
	"github.com/pkg/errors"
>>>>>>> c2b7b022
)

const (
	// ContentTypeTextPlain means that the message contains plain text.
	ContentTypeTextPlain = "text/plain"
)

// Message types.
const (
	MessageTypePublicGroup  = "public-group-user-message"
	MessageTypePrivate      = "user-message"
	MessageTypePrivateGroup = "group-user-message"
)

var (
	// ErrInvalidDecodedValue means that the decoded message is of wrong type.
	// This might mean that the status message serialization tag changed.
	ErrInvalidDecodedValue = errors.New("invalid decoded value type")
)

// Content contains the chat ID and the actual text of a message.
type Content struct {
	ChatID string `json:"chat_id"`
	Text   string `json:"text"`
}

// TimestampInMs is a timestamp in milliseconds.
type TimestampInMs int64

// Time returns a time.Time instance.
func (t TimestampInMs) Time() time.Time {
	ts := int64(t)
	seconds := ts / 1000
	return time.Unix(seconds, (ts%1000)*int64(time.Millisecond))
}

// TimestampInMsFromTime returns a TimestampInMs from a time.Time instance.
func TimestampInMsFromTime(t time.Time) TimestampInMs {
	return TimestampInMs(t.UnixNano() / int64(time.Millisecond))
}

// Flags define various boolean properties of a message.
type Flags uint64

func (f *Flags) Set(val Flags)     { *f = *f | val }
func (f *Flags) Clear(val Flags)   { *f = *f &^ val }
func (f *Flags) Toggle(val Flags)  { *f = *f ^ val }
func (f Flags) Has(val Flags) bool { return f&val != 0 }

// A list of Message flags. By default, a message is unread.
const (
	MessageRead Flags = 1 << iota
)

// Message is a chat message sent by an user.
type Message struct {
	Text      string        `json:"text"` // TODO: why is this duplicated?
	ContentT  string        `json:"content_type"`
	MessageT  string        `json:"message_type"`
	Clock     int64         `json:"clock"` // lamport timestamp; see CalcMessageClock for more details
	Timestamp TimestampInMs `json:"timestamp"`
	Content   Content       `json:"content"`

	Flags     Flags            `json:"-"`
	ID        []byte           `json:"-"`
	SigPubKey *ecdsa.PublicKey `json:"-"`
	ChatID    string           `json:"-"`
	Public    bool             `json:"-"`
}

func (m *Message) MarshalJSON() ([]byte, error) {
	type MessageAlias Message
	item := struct {
		*MessageAlias
		ID string `json:"id"`
	}{
		MessageAlias: (*MessageAlias)(m),
		ID:           "0x" + hex.EncodeToString(m.ID),
	}

	return json.Marshal(item)
}

// createTextMessage creates a Message.
func createTextMessage(data []byte, lastClock int64, chatID, messageType string) Message {
	text := strings.TrimSpace(string(data))
	ts := TimestampInMsFromTime(time.Now())
	clock := CalcMessageClock(lastClock, ts)

	return Message{
		Text:      text,
		ContentT:  ContentTypeTextPlain,
		MessageT:  messageType,
		Clock:     clock,
		Timestamp: ts,
		Content:   Content{ChatID: chatID, Text: text},
	}
}

// CreatePublicTextMessage creates a public text Message.
func CreatePublicTextMessage(data []byte, lastClock int64, chatID string) Message {
	return createTextMessage(data, lastClock, chatID, MessageTypePublicGroup)
}

// CreatePrivateTextMessage creates a public text Message.
func CreatePrivateTextMessage(data []byte, lastClock int64, chatID string) Message {
	return createTextMessage(data, lastClock, chatID, MessageTypePrivate)
}

func decodeTransitMessage(originalPayload []byte) (interface{}, error) {
	payload := make([]byte, len(originalPayload))
	copy(payload, originalPayload)
	// This modifies the payload
	buf := bytes.NewBuffer(payload)

	decoder := NewMessageDecoder(buf)
	value, err := decoder.Decode()
	if err != nil {
		return nil, err
	}
	return value, nil
}

func DecodeMessage(data []byte) (interface{}, error) {
	return decodeTransitMessage(data)
}

// EncodeMessage encodes a Message using Transit serialization.
func EncodeMessage(value Message) ([]byte, error) {
	var buf bytes.Buffer
	encoder := NewMessageEncoder(&buf)
	if err := encoder.Encode(value); err != nil {
		return nil, err
	}
	return buf.Bytes(), nil
}

// MessageID calculates the messageID from author's compressed public key
// and not encrypted but encoded payload.
func MessageID(author *ecdsa.PublicKey, data []byte) []byte {
	keyBytes := crypto.FromECDSAPub(author)
	return crypto.Keccak256(append(keyBytes, data...))
}

// WrapMessageV1 wraps a payload into a protobuf message and signs it if an identity is provided
func WrapMessageV1(payload []byte, identity *ecdsa.PrivateKey) ([]byte, error) {
	var signature []byte
	if identity != nil {
		var err error
		signature, err = crypto.Sign(crypto.Keccak256(payload), identity)
		if err != nil {
			return nil, err
		}
	}

	message := &StatusProtocolMessage{
		Signature: signature,
		Payload:   payload,
	}
	return proto.Marshal(message)
}<|MERGE_RESOLUTION|>--- conflicted
+++ resolved
@@ -5,22 +5,12 @@
 	"crypto/ecdsa"
 	"encoding/hex"
 	"encoding/json"
-<<<<<<< HEAD
-=======
 	"strings"
->>>>>>> c2b7b022
 	"time"
-
-	"github.com/pkg/errors"
-
-	"strings"
 
 	"github.com/ethereum/go-ethereum/crypto"
 	"github.com/golang/protobuf/proto"
-<<<<<<< HEAD
-=======
 	"github.com/pkg/errors"
->>>>>>> c2b7b022
 )
 
 const (
