package statusproto

import (
	"context"
	"crypto/ecdsa"
	"database/sql"
	"reflect"
	"time"

	"github.com/ethereum/go-ethereum/crypto"
	"github.com/golang/protobuf/proto"
	"github.com/pkg/errors"
	"github.com/status-im/status-protocol-go/datasync"
	datasyncpeer "github.com/status-im/status-protocol-go/datasync/peer"
	"github.com/status-im/status-protocol-go/encryption"
	"github.com/status-im/status-protocol-go/encryption/multidevice"
	transport "github.com/status-im/status-protocol-go/transport/whisper"
	whispertypes "github.com/status-im/status-protocol-go/transport/whisper/types"
	protocol "github.com/status-im/status-protocol-go/v1"
	datasyncnode "github.com/vacp2p/mvds/node"
	datasyncproto "github.com/vacp2p/mvds/protobuf"
	"go.uber.org/zap"
)

// Whisper message properties.
const (
	whisperTTL     = 15
	whisperPoW     = 0.002
	whisperPoWTime = 5
)

type messageHandler interface {
	HandleMembershipUpdate(m protocol.MembershipUpdateMessage) error
}

type messageProcessor struct {
	identity  *ecdsa.PrivateKey
	datasync  *datasync.DataSync
	protocol  *encryption.Protocol
	transport *transport.WhisperServiceTransport
	handler   messageHandler
	logger    *zap.Logger

	featureFlags featureFlags
}

func newMessageProcessor(
	identity *ecdsa.PrivateKey,
	database *sql.DB,
	enc *encryption.Protocol,
	transport *transport.WhisperServiceTransport,
	handler messageHandler,
	logger *zap.Logger,
	features featureFlags,
) (*messageProcessor, error) {
	dataSyncTransport := datasync.NewDataSyncNodeTransport()
	dataSyncNode, err := datasyncnode.NewPersistentNode(
		database,
		dataSyncTransport,
		datasyncpeer.PublicKeyToPeerID(identity.PublicKey),
		datasyncnode.BATCH,
		datasync.CalculateSendTime,
		logger,
	)
	if err != nil {
		return nil, err
	}
	ds := datasync.New(dataSyncNode, dataSyncTransport, features.datasync, logger)

	p := &messageProcessor{
		identity:     identity,
		datasync:     ds,
		protocol:     enc,
		transport:    transport,
		handler:      handler,
		logger:       logger,
		featureFlags: features,
	}

	// Initializing DataSync is required to encrypt and send messages.
	// With DataSync enabled, messages are added to the DataSync
	// but actual encrypt and send calls are postponed.
	// sendDataSync is responsible for encrypting and sending postponed messages.
	if features.datasync {
		ds.Init(p.sendDataSync)
		ds.Start(300 * time.Millisecond)
	}

	return p, nil
}

func (p *messageProcessor) Stop() {
	p.datasync.Stop() // idempotent op
}

func (p *messageProcessor) SendPrivate(
	ctx context.Context,
	recipient *ecdsa.PublicKey,
	chatID string,
	data []byte,
	clock int64,
) ([]byte, *protocol.Message, error) {
<<<<<<< HEAD
=======
	p.logger.Debug(
		"sending a private message",
		zap.Binary("public-key", crypto.FromECDSAPub(recipient)),
	)

>>>>>>> cd92766d
	message := protocol.CreatePrivateTextMessage(data, clock, chatID)
	encodedMessage, err := p.encodeMessage(message)
	if err != nil {
		return nil, nil, errors.Wrap(err, "failed to encode message")
	}
<<<<<<< HEAD
	messageID, err := p.sendPrivate(ctx, publicKey, encodedMessage)
=======

	messageID, err := p.sendPrivate(ctx, recipient, encodedMessage)
>>>>>>> cd92766d
	if err != nil {
		return nil, nil, err
	}
	return messageID, &message, nil
}

// SendPrivateRaw takes encoded data, encrypts it and sends through the wire.
func (p *messageProcessor) SendPrivateRaw(
	ctx context.Context,
	recipient *ecdsa.PublicKey,
	data []byte,
) ([]byte, error) {
	p.logger.Debug(
		"sending a private message",
		zap.Binary("public-key", crypto.FromECDSAPub(recipient)),
		zap.String("site", "SendPrivateRaw"),
	)
	return p.sendPrivate(ctx, recipient, data)
}

// sendPrivate sends data to the recipient identifying with a given public key.
func (p *messageProcessor) sendPrivate(
	ctx context.Context,
	recipient *ecdsa.PublicKey,
	data []byte,
) ([]byte, error) {
	p.logger.Debug("sending private message", zap.Binary("recipient", crypto.FromECDSAPub(recipient)))

	wrappedMessage, err := p.tryWrapMessageV1(data)
	if err != nil {
		return nil, errors.Wrap(err, "failed to wrap message")
	}

	messageID := protocol.MessageID(&p.identity.PublicKey, wrappedMessage)

	if p.featureFlags.datasync {
		if err := p.addToDataSync(recipient, wrappedMessage); err != nil {
			return nil, errors.Wrap(err, "failed to send message with datasync")
		}

		// No need to call transport tracking.
		// It is done in a data sync dispatch step.
	} else {
		messageSpec, err := p.protocol.BuildDirectMessage(p.identity, recipient, wrappedMessage)
		if err != nil {
			return nil, errors.Wrap(err, "failed to encrypt message")
		}

		hash, newMessage, err := p.sendMessageSpec(ctx, recipient, messageSpec)
		if err != nil {
			return nil, errors.Wrap(err, "failed to send a message spec")
		}

		p.transport.Track([][]byte{messageID}, hash, newMessage)
	}

	return messageID, nil
}

func (p *messageProcessor) SendGroup(
	ctx context.Context,
	recipients []*ecdsa.PublicKey,
	chatID string,
	data []byte,
	clock int64,
) ([][]byte, []*protocol.Message, error) {
	p.logger.Debug("sending a group message", zap.Int("membersCount", len(recipients)))

	message := protocol.CreatePrivateGroupTextMessage(data, clock, chatID)
	encodedMessage, err := p.encodeMessage(message)
	if err != nil {
		return nil, nil, errors.Wrap(err, "failed to encode message")
	}

	var resultIDs [][]byte
	for _, recipient := range recipients {
		messageID, err := p.sendPrivate(ctx, recipient, encodedMessage)
		if err != nil {
			return nil, nil, err
		}
		resultIDs = append(resultIDs, messageID)
	}
	return resultIDs, nil, nil
}

func (p *messageProcessor) SendMembershipUpdate(
	ctx context.Context,
	recipients []*ecdsa.PublicKey,
	chatID string,
	updates []protocol.MembershipUpdate,
	clock int64,
) ([][]byte, error) {
	p.logger.Debug("sending a membership update", zap.Int("membersCount", len(recipients)))

	message := protocol.MembershipUpdateMessage{
		ChatID:  chatID,
		Updates: updates,
	}
	encodedMessage, err := protocol.EncodeMembershipUpdateMessage(message)
	if err != nil {
		return nil, errors.Wrap(err, "failed to encode membership update message")
	}

	var resultIDs [][]byte
	for _, recipient := range recipients {
		messageID, err := p.sendPrivate(ctx, recipient, encodedMessage)
		if err != nil {
			return nil, err
		}
		resultIDs = append(resultIDs, messageID)
	}
	return resultIDs, nil
}

func (p *messageProcessor) SendPublic(ctx context.Context, chatID string, data []byte, clock int64) ([]byte, error) {
	message := protocol.CreatePublicTextMessage(data, clock, chatID)

	encodedMessage, err := p.encodeMessage(message)
	if err != nil {
		return nil, errors.Wrap(err, "failed to encode message")
	}

	wrappedMessage, err := p.tryWrapMessageV1(encodedMessage)
	if err != nil {
		return nil, errors.Wrap(err, "failed to wrap message")
	}

	messageSpec, err := p.protocol.BuildPublicMessage(p.identity, wrappedMessage)
	if err != nil {
		return nil, errors.Wrap(err, "failed to build public message")
	}

	newMessage, err := messageSpecToWhisper(messageSpec)
	if err != nil {
		return nil, err
	}

	hash, err := p.transport.SendPublic(ctx, newMessage, chatID)
	if err != nil {
		return nil, err
	}

	messageID := protocol.MessageID(&p.identity.PublicKey, wrappedMessage)

	p.transport.Track([][]byte{messageID}, hash, newMessage)

	return messageID, nil
}

// SendPublicRaw takes encoded data, encrypts it and sends through the wire.
func (p *messageProcessor) SendPublicRaw(ctx context.Context, chatName string, data []byte) ([]byte, error) {
	var newMessage *whispertypes.NewMessage

	wrappedMessage, err := p.tryWrapMessageV1(data)
	if err != nil {
		return nil, errors.Wrap(err, "failed to wrap message")
	}

	newMessage = &whispertypes.NewMessage{
		TTL:       whisperTTL,
		Payload:   wrappedMessage,
		PowTarget: whisperPoW,
		PowTime:   whisperPoWTime,
	}

	hash, err := p.transport.SendPublic(ctx, newMessage, chatName)
	if err != nil {
		return nil, err
	}

	messageID := protocol.MessageID(&p.identity.PublicKey, wrappedMessage)

	p.transport.Track([][]byte{messageID}, hash, newMessage)

	return messageID, nil
}

// Process processes received Whisper messages through all the layers
// and returns decoded user messages.
// It also handled all non-user messages like PairMessage.
func (p *messageProcessor) Process(shhMessage *whispertypes.Message) ([]*protocol.Message, error) {
	logger := p.logger.With(zap.String("site", "Process"))

	var decodedMessages []*protocol.Message

	hlogger := logger.With(zap.Binary("hash", shhMessage.Hash))
	hlogger.Debug("handling a received message")

	statusMessages, err := p.handleMessages(shhMessage, true)
	if err != nil {
		return nil, err
	}

	for _, statusMessage := range statusMessages {
		switch m := statusMessage.ParsedMessage.(type) {
		case protocol.Message:
			m.ID = statusMessage.ID
			m.SigPubKey = statusMessage.SigPubKey()
			decodedMessages = append(decodedMessages, &m)
		case protocol.MembershipUpdateMessage:
			// Handle user message that can be attached to the membership update.
			userMessage := m.Message
			if userMessage != nil {
				userMessage.ID = statusMessage.ID
				userMessage.SigPubKey = statusMessage.SigPubKey()
				decodedMessages = append(decodedMessages, userMessage)
			}

			if err := p.processMembershipUpdate(m); err != nil {
				hlogger.Error("failed to process MembershipUpdateMessage", zap.Error(err))
			}
		case protocol.PairMessage:
			fromOurDevice := isPubKeyEqual(statusMessage.SigPubKey(), &p.identity.PublicKey)
			if !fromOurDevice {
				hlogger.Debug("received PairMessage from not our device, skipping")
				break
			}

			if err := p.processPairMessage(m); err != nil {
				hlogger.Error("failed to process PairMessage", zap.Error(err))
			}
		default:
			hlogger.Error(
				"skipped a public message of unsupported type",
				zap.String("type", reflect.TypeOf(m).String()),
			)
		}
	}

	return decodedMessages, nil
}

func (p *messageProcessor) processMembershipUpdate(m protocol.MembershipUpdateMessage) error {
	if err := m.Verify(); err != nil {
		return err
	}
	if p.handler != nil {
		return p.handler.HandleMembershipUpdate(m)
	}
	return errors.New("missing handler")
}

func (p *messageProcessor) processPairMessage(m protocol.PairMessage) error {
	metadata := &multidevice.InstallationMetadata{
		Name:       m.Name,
		FCMToken:   m.FCMToken,
		DeviceType: m.DeviceType,
	}
	return p.protocol.SetInstallationMetadata(&p.identity.PublicKey, m.InstallationID, metadata)
}

// handleMessages expects a whisper message as input, and it will go through
// a series of transformations until the message is parsed into an application
// layer message, or in case of Raw methods, the processing stops at the layer
// before.
// It returns an error only if the processing of required steps failed.
func (p *messageProcessor) handleMessages(shhMessage *whispertypes.Message, applicationLayer bool) ([]*protocol.StatusMessage, error) {
	logger := p.logger.With(zap.String("site", "handleMessages"))
	hlogger := logger.With(zap.Binary("hash", shhMessage.Hash))
	var statusMessage protocol.StatusMessage

	err := statusMessage.HandleTransport(shhMessage)
	if err != nil {
		hlogger.Error("failed to handle transport layer message", zap.Error(err))
		return nil, err
	}

	err = p.handleEncryptionLayer(context.Background(), &statusMessage)
	if err != nil {
		hlogger.Debug("failed to handle an encryption message", zap.Error(err))
	}

	statusMessages, err := statusMessage.HandleDatasync(p.datasync)
	if err != nil {
		hlogger.Debug("failed to handle datasync message", zap.Error(err))
	}

	for _, statusMessage := range statusMessages {
		err := statusMessage.HandleApplicationMetadata()
		if err != nil {
			hlogger.Error("failed to handle application metadata layer message", zap.Error(err))
		}

		if applicationLayer {
			err = statusMessage.HandleApplication()
			if err != nil {
				hlogger.Error("failed to handle application layer message", zap.Error(err))
			}
		}
	}

	return statusMessages, nil
}

func (p *messageProcessor) handleEncryptionLayer(ctx context.Context, message *protocol.StatusMessage) error {
	logger := p.logger.With(zap.String("site", "handleEncryptionLayer"))
	publicKey := message.SigPubKey()

	err := message.HandleEncryption(p.identity, publicKey, p.protocol)
	if err == encryption.ErrDeviceNotFound {
		if err := p.handleErrDeviceNotFound(ctx, publicKey); err != nil {
			logger.Error("failed to handle ErrDeviceNotFound", zap.Error(err))
		}
	}
	if err != nil {
		return errors.Wrap(err, "failed to process an encrypted message")
	}

	return nil
}

func (p *messageProcessor) handleErrDeviceNotFound(ctx context.Context, publicKey *ecdsa.PublicKey) error {
	now := time.Now().Unix()
	advertise, err := p.protocol.ShouldAdvertiseBundle(publicKey, now)
	if err != nil {
		return err
	}
	if !advertise {
		return nil
	}

	messageSpec, err := p.protocol.BuildBundleAdvertiseMessage(p.identity, publicKey)
	if err != nil {
		return err
	}

	ctx, cancel := context.WithTimeout(ctx, time.Second)
	defer cancel()
	_, _, err = p.sendMessageSpec(ctx, publicKey, messageSpec)
	if err != nil {
		return err
	}

	p.protocol.ConfirmBundleAdvertisement(publicKey, now)

	return nil
}

func (p *messageProcessor) encodeMessage(message protocol.Message) ([]byte, error) {
	encodedMessage, err := protocol.EncodeMessage(message)
	if err != nil {
		return nil, errors.Wrap(err, "failed to encode message")
	}
	return encodedMessage, nil
}

func (p *messageProcessor) tryWrapMessageV1(encodedMessage []byte) ([]byte, error) {
	if p.featureFlags.sendV1Messages {
		wrappedMessage, err := protocol.WrapMessageV1(encodedMessage, p.identity)
		if err != nil {
			return nil, errors.Wrap(err, "failed to wrap message")
		}
		return wrappedMessage, nil
	}
	return encodedMessage, nil
}

func (p *messageProcessor) addToDataSync(publicKey *ecdsa.PublicKey, message []byte) error {
	groupID := datasync.ToOneToOneGroupID(&p.identity.PublicKey, publicKey)
	peerID := datasyncpeer.PublicKeyToPeerID(*publicKey)
	exist, err := p.datasync.IsPeerInGroup(groupID, peerID)
	if err != nil {
		return errors.Wrap(err, "failed to check if peer is in group")
	}
	if !exist {
		if err := p.datasync.AddPeer(groupID, peerID); err != nil {
			return errors.Wrap(err, "failed to add peer")
		}
	}
	_, err = p.datasync.AppendMessage(groupID, message)
	if err != nil {
		return errors.Wrap(err, "failed to append message to datasync")
	}

	return nil
}

// sendDataSync sends a message scheduled by the data sync layer.
// Data Sync layer calls this method "dispatch" function.
func (p *messageProcessor) sendDataSync(ctx context.Context, publicKey *ecdsa.PublicKey, encodedMessage []byte, payload *datasyncproto.Payload) error {
	messageIDs := make([][]byte, 0, len(payload.Messages))
	for _, payload := range payload.Messages {
		messageIDs = append(messageIDs, protocol.MessageID(&p.identity.PublicKey, payload.Body))
	}

	messageSpec, err := p.protocol.BuildDirectMessage(p.identity, publicKey, encodedMessage)
	if err != nil {
		return errors.Wrap(err, "failed to encrypt message")
	}

	hash, newMessage, err := p.sendMessageSpec(ctx, publicKey, messageSpec)
	if err != nil {
		return err
	}

	p.transport.Track(messageIDs, hash, newMessage)

	return nil
}

// sendMessageSpec analyses the spec properties and selects a proper transport method.
func (p *messageProcessor) sendMessageSpec(ctx context.Context, publicKey *ecdsa.PublicKey, messageSpec *encryption.ProtocolMessageSpec) ([]byte, *whispertypes.NewMessage, error) {
	newMessage, err := messageSpecToWhisper(messageSpec)
	if err != nil {
		return nil, nil, err
	}

	logger := p.logger.With(zap.String("site", "sendMessageSpec"))

	var hash []byte

	switch {
	case messageSpec.SharedSecret != nil:
		logger.Debug("sending using shared secret")
		hash, err = p.transport.SendPrivateWithSharedSecret(ctx, newMessage, publicKey, messageSpec.SharedSecret)
	case messageSpec.PartitionedTopicMode() == encryption.PartitionTopicV1:
		logger.Debug("sending partitioned topic")
		hash, err = p.transport.SendPrivateWithPartitioned(ctx, newMessage, publicKey)
	case !p.featureFlags.genericDiscoveryTopicEnabled:
		logger.Debug("sending partitioned topic (generic discovery topic disabled)")
		hash, err = p.transport.SendPrivateWithPartitioned(ctx, newMessage, publicKey)
	default:
		logger.Debug("sending using discovery topic")
		hash, err = p.transport.SendPrivateOnDiscovery(ctx, newMessage, publicKey)
	}
	if err != nil {
		return nil, nil, err
	}

	return hash, newMessage, nil
}

func messageSpecToWhisper(spec *encryption.ProtocolMessageSpec) (*whispertypes.NewMessage, error) {
	var newMessage *whispertypes.NewMessage

	payload, err := proto.Marshal(spec.Message)
	if err != nil {
		return newMessage, err
	}

	newMessage = &whispertypes.NewMessage{
		TTL:       whisperTTL,
		Payload:   payload,
		PowTarget: whisperPoW,
		PowTime:   whisperPoWTime,
	}
	return newMessage, nil
}

// isPubKeyEqual checks that two public keys are equal
func isPubKeyEqual(a, b *ecdsa.PublicKey) bool {
	// the curve is always the same, just compare the points
	return a.X.Cmp(b.X) == 0 && a.Y.Cmp(b.Y) == 0
}<|MERGE_RESOLUTION|>--- conflicted
+++ resolved
@@ -100,25 +100,12 @@
 	data []byte,
 	clock int64,
 ) ([]byte, *protocol.Message, error) {
-<<<<<<< HEAD
-=======
-	p.logger.Debug(
-		"sending a private message",
-		zap.Binary("public-key", crypto.FromECDSAPub(recipient)),
-	)
-
->>>>>>> cd92766d
 	message := protocol.CreatePrivateTextMessage(data, clock, chatID)
 	encodedMessage, err := p.encodeMessage(message)
 	if err != nil {
 		return nil, nil, errors.Wrap(err, "failed to encode message")
 	}
-<<<<<<< HEAD
-	messageID, err := p.sendPrivate(ctx, publicKey, encodedMessage)
-=======
-
 	messageID, err := p.sendPrivate(ctx, recipient, encodedMessage)
->>>>>>> cd92766d
 	if err != nil {
 		return nil, nil, err
 	}
