package whisper

import (
	"context"
	"crypto/ecdsa"
	"database/sql"
	"sync"
	"time"

	"github.com/ethereum/go-ethereum/common"
	"github.com/ethereum/go-ethereum/crypto"
	"github.com/pkg/errors"
	whisper "github.com/status-im/whisper/whisperv6"
	"go.uber.org/zap"
)

var (
	// ErrNoMailservers returned if there is no configured mailservers that can be used.
	ErrNoMailservers = errors.New("no configured mailservers")
)

type whisperServiceKeysManager struct {
	shh *whisper.Whisper

	// Identity of the current user.
	privateKey *ecdsa.PrivateKey

	passToSymKeyMutex sync.RWMutex
	passToSymKeyCache map[string]string
}

func (m *whisperServiceKeysManager) AddOrGetKeyPair(priv *ecdsa.PrivateKey) (string, error) {
	// caching is handled in Whisper
	return m.shh.AddKeyPair(priv)
}

func (m *whisperServiceKeysManager) AddOrGetSymKeyFromPassword(password string) (string, error) {
	m.passToSymKeyMutex.Lock()
	defer m.passToSymKeyMutex.Unlock()

	if val, ok := m.passToSymKeyCache[password]; ok {
		return val, nil
	}

	id, err := m.shh.AddSymKeyFromPassword(password)
	if err != nil {
		return id, err
	}

	m.passToSymKeyCache[password] = id

	return id, nil
}

func (m *whisperServiceKeysManager) RawSymKey(id string) ([]byte, error) {
	return m.shh.GetSymKey(id)
}

type Option func(*WhisperServiceTransport) error

func SetGenericDiscoveryTopicSupport(val bool) Option {
	return func(t *WhisperServiceTransport) error {
		t.genericDiscoveryTopicEnabled = val
		return nil
	}
}

// WhisperServiceTransport is a transport based on Whisper service.
type WhisperServiceTransport struct {
	shh         *whisper.Whisper
	shhAPI      *whisper.PublicWhisperAPI // only PublicWhisperAPI implements logic to send messages
	keysManager *whisperServiceKeysManager
	filters     *filtersManager
	logger      *zap.Logger

	mailservers      []string
	envelopesMonitor *EnvelopesMonitor

	genericDiscoveryTopicEnabled bool
}

// NewWhisperService returns a new WhisperServiceTransport.
func NewWhisperServiceTransport(
	shh *whisper.Whisper,
	privateKey *ecdsa.PrivateKey,
	db *sql.DB,
	mailservers []string,
	envelopesMonitorConfig *EnvelopesMonitorConfig,
	logger *zap.Logger,
	opts ...Option,
) (*WhisperServiceTransport, error) {
	filtersManager, err := newFiltersManager(db, shh, privateKey, logger)
	if err != nil {
		return nil, err
	}

	var envelopesMonitor *EnvelopesMonitor
	if envelopesMonitorConfig != nil {
		envelopesMonitor = NewEnvelopesMonitor(shh, envelopesMonitorConfig)
		envelopesMonitor.Start()
	}

	t := &WhisperServiceTransport{
		shh:              shh,
		shhAPI:           whisper.NewPublicWhisperAPI(shh),
		envelopesMonitor: envelopesMonitor,
		keysManager: &whisperServiceKeysManager{
			shh:               shh,
			privateKey:        privateKey,
			passToSymKeyCache: make(map[string]string),
		},
		filters:     filtersManager,
		mailservers: mailservers,
		logger:      logger.With(zap.Namespace("WhisperServiceTransport")),
	}

	for _, opt := range opts {
		if err := opt(t); err != nil {
			return nil, err
		}
	}

	return t, nil
}

func (a *WhisperServiceTransport) InitFilters(chatIDs []string, publicKeys []*ecdsa.PublicKey) ([]*Filter, error) {
	return a.filters.Init(chatIDs, publicKeys, a.genericDiscoveryTopicEnabled)
}

func (a *WhisperServiceTransport) Filters() []*Filter {
	return a.filters.Filters()
}

// DEPRECATED
func (a *WhisperServiceTransport) LoadFilters(filters []*Filter) ([]*Filter, error) {
	return a.filters.InitWithFilters(filters, a.genericDiscoveryTopicEnabled)
}

// DEPRECATED
func (a *WhisperServiceTransport) RemoveFilters(filters []*Filter) error {
	return a.filters.Remove(filters...)
}

<<<<<<< HEAD
func (a *WhisperServiceTransport) ResetFilters() error {
	return a.chats.Reset()
=======
func (a *WhisperServiceTransport) Reset() error {
	return a.filters.Reset()
>>>>>>> 287f9aa2
}

func (a *WhisperServiceTransport) ProcessNegotiatedSecret(secret NegotiatedSecret) error {
	_, err := a.filters.LoadNegotiated(secret)
	return err
}

func (a *WhisperServiceTransport) JoinPublic(chatID string) error {
	_, err := a.filters.LoadPublic(chatID)
	return err
}

func (a *WhisperServiceTransport) LeavePublic(chatID string) error {
	chat := a.filters.Filter(chatID)
	if chat != nil {
		return nil
	}
	return a.filters.Remove(chat)
}

func (a *WhisperServiceTransport) JoinPrivate(publicKey *ecdsa.PublicKey) error {
<<<<<<< HEAD
	_, err := a.chats.LoadDiscovery()
	if err != nil {
		return err
	}
	_, err = a.chats.LoadContactCode(publicKey)
=======
	_, err := a.filters.LoadContactCode(publicKey)
>>>>>>> 287f9aa2
	return err
}

func (a *WhisperServiceTransport) LeavePrivate(publicKey *ecdsa.PublicKey) error {
	filters := a.filters.FiltersByPublicKey(publicKey)
	return a.filters.Remove(filters...)
}

type ChatMessages struct {
	Messages []*whisper.ReceivedMessage
	Public   bool
	ChatID   string
}

func (a *WhisperServiceTransport) RetrieveAllMessages() ([]ChatMessages, error) {
	chatMessages := make(map[string]ChatMessages)

	for _, filter := range a.filters.Filters() {
		f := a.shh.GetFilter(filter.FilterID)
		if f == nil {
			return nil, errors.New("failed to return a filter")
		}

<<<<<<< HEAD
		ch := chatMessages[chat.ChatID]
		ch.ChatID = chat.ChatID
		ch.Public = chat.IsPublic()
		ch.Messages = append(ch.Messages, f.Retrieve()...)
		chatMessages[chat.ChatID] = ch
=======
		messages := chatMessages[filter.ChatID]
		messages.ChatID = filter.ChatID
		messages.Public = filter.IsPublic()
		messages.Messages = append(messages.Messages, f.Retrieve()...)
>>>>>>> 287f9aa2
	}

	var result []ChatMessages
	for _, messages := range chatMessages {
		result = append(result, messages)
	}
	return result, nil
}

func (a *WhisperServiceTransport) RetrievePublicMessages(chatID string) ([]*whisper.ReceivedMessage, error) {
	filter, err := a.filters.LoadPublic(chatID)
	if err != nil {
		return nil, err
	}

	f := a.shh.GetFilter(filter.FilterID)
	if f == nil {
		return nil, errors.New("failed to return a filter")
	}

	return f.Retrieve(), nil
}

func (a *WhisperServiceTransport) RetrievePrivateMessages(publicKey *ecdsa.PublicKey) ([]*whisper.ReceivedMessage, error) {
	chats := a.filters.FiltersByPublicKey(publicKey)
	discoveryChats, err := a.filters.Init(nil, nil, true)
	if err != nil {
		return nil, err
	}

	var result []*whisper.ReceivedMessage

	for _, chat := range append(chats, discoveryChats...) {
		f := a.shh.GetFilter(chat.FilterID)
		if f == nil {
			return nil, errors.New("failed to return a filter")
		}

		result = append(result, f.Retrieve()...)
	}

	return result, nil
}

// DEPRECATED
func (a *WhisperServiceTransport) RetrieveRawAll() (map[Filter][]*whisper.ReceivedMessage, error) {
	result := make(map[Filter][]*whisper.ReceivedMessage)

	allFilters := a.filters.Filters()
	for _, filter := range allFilters {
		f := a.shh.GetFilter(filter.FilterID)
		if f == nil {
			return nil, errors.New("failed to return a filter")
		}

		result[*filter] = append(result[*filter], f.Retrieve()...)
	}

	return result, nil
}

// DEPRECATED
func (a *WhisperServiceTransport) RetrieveRaw(filterID string) ([]*whisper.ReceivedMessage, error) {
	f := a.shh.GetFilter(filterID)
	if f == nil {
		return nil, errors.New("failed to return a filter")
	}
	return f.Retrieve(), nil
}

// SendPublic sends a new message using the Whisper service.
// For public filters, chat name is used as an ID as well as
// a topic.
func (a *WhisperServiceTransport) SendPublic(ctx context.Context, newMessage *whisper.NewMessage, chatName string) ([]byte, error) {
	if err := a.addSig(newMessage); err != nil {
		return nil, err
	}

	filter, err := a.filters.LoadPublic(chatName)
	if err != nil {
		return nil, err
	}

	newMessage.SymKeyID = filter.SymKeyID
	newMessage.Topic = filter.Topic

	return a.shhAPI.Post(ctx, *newMessage)
}

func (a *WhisperServiceTransport) SendPrivateWithSharedSecret(ctx context.Context, newMessage *whisper.NewMessage, publicKey *ecdsa.PublicKey, secret []byte) ([]byte, error) {
	if err := a.addSig(newMessage); err != nil {
		return nil, err
	}

	filter, err := a.filters.LoadNegotiated(NegotiatedSecret{
		PublicKey: publicKey,
		Key:       secret,
	})
	if err != nil {
		return nil, err
	}

	newMessage.SymKeyID = filter.SymKeyID
	newMessage.Topic = filter.Topic
	newMessage.PublicKey = nil

	return a.shhAPI.Post(ctx, *newMessage)
}

func (a *WhisperServiceTransport) SendPrivateWithPartitioned(ctx context.Context, newMessage *whisper.NewMessage, publicKey *ecdsa.PublicKey) ([]byte, error) {
	if err := a.addSig(newMessage); err != nil {
		return nil, err
	}

	filter, err := a.filters.LoadPartitioned(publicKey)
	if err != nil {
		return nil, err
	}

	newMessage.Topic = filter.Topic
	newMessage.PublicKey = crypto.FromECDSAPub(publicKey)

	return a.shhAPI.Post(ctx, *newMessage)
}

func (a *WhisperServiceTransport) SendPrivateOnDiscovery(ctx context.Context, newMessage *whisper.NewMessage, publicKey *ecdsa.PublicKey) ([]byte, error) {
	if err := a.addSig(newMessage); err != nil {
		return nil, err
	}

	// There is no need to load any chat
	// because listening on the discovery topic
	// is done automatically.
	// TODO: change this anyway, it should be explicit
	// and idempotent.

	newMessage.Topic = whisper.BytesToTopic(
		ToTopic(discoveryTopic),
	)
	newMessage.PublicKey = crypto.FromECDSAPub(publicKey)

	return a.shhAPI.Post(ctx, *newMessage)
}

func (a *WhisperServiceTransport) addSig(newMessage *whisper.NewMessage) error {
	sigID, err := a.keysManager.AddOrGetKeyPair(a.keysManager.privateKey)
	if err != nil {
		return err
	}
	newMessage.Sig = sigID
	return nil
}

func (a *WhisperServiceTransport) Track(identifiers [][]byte, hash []byte, newMessage whisper.NewMessage) {
	if a.envelopesMonitor != nil {
		a.envelopesMonitor.Add(identifiers, common.BytesToHash(hash), newMessage)
	}
}

func (a *WhisperServiceTransport) Stop() error {
	if a.envelopesMonitor != nil {
		a.envelopesMonitor.Stop()
	}
	return nil
}

// MessagesRequest is a RequestMessages() request payload.
type MessagesRequest struct {
	// MailServerPeer is MailServer's enode address.
	MailServerPeer string `json:"mailServerPeer"`

	// From is a lower bound of time range (optional).
	// Default is 24 hours back from now.
	From uint32 `json:"from"`

	// To is a upper bound of time range (optional).
	// Default is now.
	To uint32 `json:"to"`

	// Limit determines the number of messages sent by the mail server
	// for the current paginated request
	Limit uint32 `json:"limit"`

	// Cursor is used as starting point for paginated requests
	Cursor string `json:"cursor"`

	// Topic is a regular Whisper topic.
	// DEPRECATED
	Topic whisper.TopicType `json:"topic"`

	// Topics is a list of Whisper topics.
	Topics []whisper.TopicType `json:"topics"`

	// SymKeyID is an ID of a symmetric key to authenticate to MailServer.
	// It's derived from MailServer password.
	SymKeyID string `json:"symKeyID"`

	// Timeout is the time to live of the request specified in seconds.
	// Default is 10 seconds
	Timeout time.Duration `json:"timeout"`

	// Force ensures that requests will bypass enforced delay.
	// TODO(adam): it's currently not handled.
	Force bool `json:"force"`
}

type MessagesResponse struct {
	// Cursor from the response can be used to retrieve more messages
	// for the previous request.
	Cursor string `json:"cursor"`

	// Error indicates that something wrong happened when sending messages
	// to the requester.
	Error error `json:"error"`
}

// RetryConfig specifies configuration for retries with timeout and max amount of retries.
type RetryConfig struct {
	BaseTimeout time.Duration
	// StepTimeout defines duration increase per each retry.
	StepTimeout time.Duration
	MaxRetries  int
}<|MERGE_RESOLUTION|>--- conflicted
+++ resolved
@@ -141,13 +141,8 @@
 	return a.filters.Remove(filters...)
 }
 
-<<<<<<< HEAD
-func (a *WhisperServiceTransport) ResetFilters() error {
-	return a.chats.Reset()
-=======
 func (a *WhisperServiceTransport) Reset() error {
 	return a.filters.Reset()
->>>>>>> 287f9aa2
 }
 
 func (a *WhisperServiceTransport) ProcessNegotiatedSecret(secret NegotiatedSecret) error {
@@ -169,15 +164,11 @@
 }
 
 func (a *WhisperServiceTransport) JoinPrivate(publicKey *ecdsa.PublicKey) error {
-<<<<<<< HEAD
-	_, err := a.chats.LoadDiscovery()
+	_, err := a.filters.LoadDiscovery()
 	if err != nil {
 		return err
 	}
-	_, err = a.chats.LoadContactCode(publicKey)
-=======
-	_, err := a.filters.LoadContactCode(publicKey)
->>>>>>> 287f9aa2
+	_, err = a.filters.LoadContactCode(publicKey)
 	return err
 }
 
@@ -201,18 +192,11 @@
 			return nil, errors.New("failed to return a filter")
 		}
 
-<<<<<<< HEAD
-		ch := chatMessages[chat.ChatID]
-		ch.ChatID = chat.ChatID
-		ch.Public = chat.IsPublic()
+		ch := chatMessages[filter.ChatID]
+		ch.ChatID = filter.ChatID
+		ch.Public = filter.IsPublic()
 		ch.Messages = append(ch.Messages, f.Retrieve()...)
-		chatMessages[chat.ChatID] = ch
-=======
-		messages := chatMessages[filter.ChatID]
-		messages.ChatID = filter.ChatID
-		messages.Public = filter.IsPublic()
-		messages.Messages = append(messages.Messages, f.Retrieve()...)
->>>>>>> 287f9aa2
+		chatMessages[filter.ChatID] = ch
 	}
 
 	var result []ChatMessages
