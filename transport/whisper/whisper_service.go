package whisper

import (
	"context"
	"crypto/ecdsa"
	"database/sql"
	"sync"
	"time"

	"github.com/ethereum/go-ethereum/crypto"
	"github.com/pkg/errors"
	"go.uber.org/zap"

	whispertypes "github.com/status-im/status-protocol-go/transport/whisper/types"
	statusproto "github.com/status-im/status-protocol-go/types"
)

var (
	// ErrNoMailservers returned if there is no configured mailservers that can be used.
	ErrNoMailservers = errors.New("no configured mailservers")
)

type whisperServiceKeysManager struct {
	shh whispertypes.Whisper

	// Identity of the current user.
	privateKey *ecdsa.PrivateKey

	passToSymKeyMutex sync.RWMutex
	passToSymKeyCache map[string]string
}

func (m *whisperServiceKeysManager) AddOrGetKeyPair(priv *ecdsa.PrivateKey) (string, error) {
	// caching is handled in Whisper
	return m.shh.AddKeyPair(priv)
}

func (m *whisperServiceKeysManager) AddOrGetSymKeyFromPassword(password string) (string, error) {
	m.passToSymKeyMutex.Lock()
	defer m.passToSymKeyMutex.Unlock()

	if val, ok := m.passToSymKeyCache[password]; ok {
		return val, nil
	}

	id, err := m.shh.AddSymKeyFromPassword(password)
	if err != nil {
		return id, err
	}

	m.passToSymKeyCache[password] = id

	return id, nil
}

func (m *whisperServiceKeysManager) RawSymKey(id string) ([]byte, error) {
	return m.shh.GetSymKey(id)
}

type Option func(*WhisperServiceTransport) error

func SetGenericDiscoveryTopicSupport(val bool) Option {
	return func(t *WhisperServiceTransport) error {
		t.genericDiscoveryTopicEnabled = val
		return nil
	}
}

// WhisperServiceTransport is a transport based on Whisper service.
type WhisperServiceTransport struct {
	shh         whispertypes.Whisper
	shhAPI      whispertypes.PublicWhisperAPI // only PublicWhisperAPI implements logic to send messages
	keysManager *whisperServiceKeysManager
	filters     *filtersManager
	logger      *zap.Logger

	mailservers      []string
	envelopesMonitor *EnvelopesMonitor

	genericDiscoveryTopicEnabled bool
}

<<<<<<< HEAD
// NewWhisperService returns a new WhisperServiceTransport.
// TODO: leaving a chat should verify that for a given public key
//       there are no other chats. It may happen that we leave a private chat
//       but still have a public chat for a given public key.
=======
// NewWhisperServiceTransport returns a new WhisperServiceTransport.
>>>>>>> fd48aa75
func NewWhisperServiceTransport(
	shh whispertypes.Whisper,
	privateKey *ecdsa.PrivateKey,
	db *sql.DB,
	mailservers []string,
	envelopesMonitorConfig *EnvelopesMonitorConfig,
	logger *zap.Logger,
	opts ...Option,
) (*WhisperServiceTransport, error) {
	filtersManager, err := newFiltersManager(db, shh, privateKey, logger)
	if err != nil {
		return nil, err
	}

	var envelopesMonitor *EnvelopesMonitor
	if envelopesMonitorConfig != nil {
		envelopesMonitor = NewEnvelopesMonitor(shh, *envelopesMonitorConfig)
		envelopesMonitor.Start()
	}

	var shhAPI whispertypes.PublicWhisperAPI
	if shh != nil {
		shhAPI = shh.PublicWhisperAPI()
	}
	t := &WhisperServiceTransport{
		shh:              shh,
		shhAPI:           shhAPI,
		envelopesMonitor: envelopesMonitor,
		keysManager: &whisperServiceKeysManager{
			shh:               shh,
			privateKey:        privateKey,
			passToSymKeyCache: make(map[string]string),
		},
		filters:     filtersManager,
		mailservers: mailservers,
		logger:      logger.With(zap.Namespace("WhisperServiceTransport")),
	}

	for _, opt := range opts {
		if err := opt(t); err != nil {
			return nil, err
		}
	}

	return t, nil
}

func (a *WhisperServiceTransport) InitFilters(chatIDs []string, publicKeys []*ecdsa.PublicKey) ([]*Filter, error) {
	return a.filters.Init(chatIDs, publicKeys, a.genericDiscoveryTopicEnabled)
}

func (a *WhisperServiceTransport) Filters() []*Filter {
	return a.filters.Filters()
}

// DEPRECATED
func (a *WhisperServiceTransport) LoadFilters(filters []*Filter) ([]*Filter, error) {
	return a.filters.InitWithFilters(filters, a.genericDiscoveryTopicEnabled)
}

// DEPRECATED
func (a *WhisperServiceTransport) RemoveFilters(filters []*Filter) error {
	return a.filters.Remove(filters...)
}

func (a *WhisperServiceTransport) Reset() error {
	return a.filters.Reset()
}

func (a *WhisperServiceTransport) ProcessNegotiatedSecret(secret whispertypes.NegotiatedSecret) (*Filter, error) {
	filter, err := a.filters.LoadNegotiated(secret)
	if err != nil {
		return nil, err
	}
	return filter, nil
}

func (a *WhisperServiceTransport) JoinPublic(chatID string) error {
	_, err := a.filters.LoadPublic(chatID)
	return err
}

func (a *WhisperServiceTransport) LeavePublic(chatID string) error {
	chat := a.filters.Filter(chatID)
	if chat != nil {
		return nil
	}
	return a.filters.Remove(chat)
}

func (a *WhisperServiceTransport) JoinPrivate(publicKey *ecdsa.PublicKey) error {
	_, err := a.filters.LoadDiscovery()
	if err != nil {
		return err
	}
	_, err = a.filters.LoadContactCode(publicKey)
	return err
}

func (a *WhisperServiceTransport) LeavePrivate(publicKey *ecdsa.PublicKey) error {
	filters := a.filters.FiltersByPublicKey(publicKey)
	return a.filters.Remove(filters...)
}

func (a *WhisperServiceTransport) JoinGroup(publicKeys []*ecdsa.PublicKey) error {
	_, err := a.filters.LoadDiscovery()
	if err != nil {
		return err
	}
	for _, pk := range publicKeys {
		_, err = a.filters.LoadContactCode(pk)
		if err != nil {
			return err
		}
	}
	return nil
}

func (a *WhisperServiceTransport) LeaveGroup(publicKeys []*ecdsa.PublicKey) error {
	for _, publicKey := range publicKeys {
		filters := a.filters.FiltersByPublicKey(publicKey)
		if err := a.filters.Remove(filters...); err != nil {
			return err
		}
	}
	return nil
}

type Message struct {
	Message *whispertypes.Message
	Public  bool
}

func (a *WhisperServiceTransport) RetrieveAllMessages() ([]Message, error) {
	var messages []Message

	for _, filter := range a.filters.Filters() {
		filterMsgs, err := a.shhAPI.GetFilterMessages(filter.FilterID)
		if err != nil {
			return nil, err
		}

		for _, m := range filterMsgs {
			messages = append(messages, Message{
				Message: m,
				Public:  filter.IsPublic(),
			})
		}
	}

	return messages, nil
}

func (a *WhisperServiceTransport) RetrievePublicMessages(chatID string) ([]*whispertypes.Message, error) {
	filter, err := a.filters.LoadPublic(chatID)
	if err != nil {
		return nil, err
	}

	return a.shhAPI.GetFilterMessages(filter.FilterID)
}

func (a *WhisperServiceTransport) RetrievePrivateMessages(publicKey *ecdsa.PublicKey) ([]*whispertypes.Message, error) {
	chats := a.filters.FiltersByPublicKey(publicKey)
	discoveryChats, err := a.filters.Init(nil, nil, true)
	if err != nil {
		return nil, err
	}

	var result []*whispertypes.Message

	for _, chat := range append(chats, discoveryChats...) {
		filterMsgs, err := a.shhAPI.GetFilterMessages(chat.FilterID)
		if err != nil {
			return nil, err
		}

		result = append(result, filterMsgs...)
	}

	return result, nil
}

// DEPRECATED
// Use RetrieveAllMessages instead.
func (a *WhisperServiceTransport) RetrieveRawAll() (map[Filter][]*whispertypes.Message, error) {
	return nil, errors.New("not implemented")
}

// DEPRECATED
func (a *WhisperServiceTransport) RetrieveRaw(filterID string) ([]*whispertypes.Message, error) {
	return a.shhAPI.GetFilterMessages(filterID)
}

// SendPublic sends a new message using the Whisper service.
// For public filters, chat name is used as an ID as well as
// a topic.
func (a *WhisperServiceTransport) SendPublic(ctx context.Context, newMessage *whispertypes.NewMessage, chatName string) ([]byte, error) {
	if err := a.addSig(newMessage); err != nil {
		return nil, err
	}

	filter, err := a.filters.LoadPublic(chatName)
	if err != nil {
		return nil, err
	}

	newMessage.SymKeyID = filter.SymKeyID
	newMessage.Topic = whispertypes.TopicType(filter.Topic)

	return a.shhAPI.Post(ctx, *newMessage)
}

func (a *WhisperServiceTransport) SendPrivateWithSharedSecret(ctx context.Context, newMessage *whispertypes.NewMessage, publicKey *ecdsa.PublicKey, secret []byte) ([]byte, error) {
	if err := a.addSig(newMessage); err != nil {
		return nil, err
	}

	filter, err := a.filters.LoadNegotiated(whispertypes.NegotiatedSecret{
		PublicKey: publicKey,
		Key:       secret,
	})
	if err != nil {
		return nil, err
	}

	newMessage.SymKeyID = filter.SymKeyID
	newMessage.Topic = whispertypes.TopicType(filter.Topic)
	newMessage.PublicKey = nil

	return a.shhAPI.Post(ctx, *newMessage)
}

func (a *WhisperServiceTransport) SendPrivateWithPartitioned(ctx context.Context, newMessage *whispertypes.NewMessage, publicKey *ecdsa.PublicKey) ([]byte, error) {
	if err := a.addSig(newMessage); err != nil {
		return nil, err
	}

	filter, err := a.filters.LoadPartitioned(publicKey)
	if err != nil {
		return nil, err
	}

	newMessage.Topic = whispertypes.TopicType(filter.Topic)
	newMessage.PublicKey = crypto.FromECDSAPub(publicKey)

	return a.shhAPI.Post(ctx, *newMessage)
}

func (a *WhisperServiceTransport) SendPrivateOnDiscovery(ctx context.Context, newMessage *whispertypes.NewMessage, publicKey *ecdsa.PublicKey) ([]byte, error) {
	if err := a.addSig(newMessage); err != nil {
		return nil, err
	}

	// There is no need to load any chat
	// because listening on the discovery topic
	// is done automatically.
	// TODO: change this anyway, it should be explicit
	// and idempotent.

	newMessage.Topic = whispertypes.BytesToTopic(
		ToTopic(discoveryTopic),
	)
	newMessage.PublicKey = crypto.FromECDSAPub(publicKey)

	return a.shhAPI.Post(ctx, *newMessage)
}

func (a *WhisperServiceTransport) addSig(newMessage *whispertypes.NewMessage) error {
	sigID, err := a.keysManager.AddOrGetKeyPair(a.keysManager.privateKey)
	if err != nil {
		return err
	}
	newMessage.Sig = sigID
	return nil
}

func (a *WhisperServiceTransport) Track(identifiers [][]byte, hash []byte, newMessage *whispertypes.NewMessage) {
	if a.envelopesMonitor != nil {
		a.envelopesMonitor.Add(identifiers, statusproto.BytesToHash(hash), *newMessage)
	}
}

func (a *WhisperServiceTransport) Stop() error {
	if a.envelopesMonitor != nil {
		a.envelopesMonitor.Stop()
	}
	return nil
}

// MessagesRequest is a RequestMessages() request payload.
type MessagesRequest struct {
	// MailServerPeer is MailServer's enode address.
	MailServerPeer string `json:"mailServerPeer"`

	// From is a lower bound of time range (optional).
	// Default is 24 hours back from now.
	From uint32 `json:"from"`

	// To is a upper bound of time range (optional).
	// Default is now.
	To uint32 `json:"to"`

	// Limit determines the number of messages sent by the mail server
	// for the current paginated request
	Limit uint32 `json:"limit"`

	// Cursor is used as starting point for paginated requests
	Cursor string `json:"cursor"`

	// Topic is a regular Whisper topic.
	// DEPRECATED
	Topic whispertypes.TopicType `json:"topic"`

	// Topics is a list of Whisper topics.
	Topics []whispertypes.TopicType `json:"topics"`

	// SymKeyID is an ID of a symmetric key to authenticate to MailServer.
	// It's derived from MailServer password.
	SymKeyID string `json:"symKeyID"`

	// Timeout is the time to live of the request specified in seconds.
	// Default is 10 seconds
	Timeout time.Duration `json:"timeout"`

	// Force ensures that requests will bypass enforced delay.
	// TODO(adam): it's currently not handled.
	Force bool `json:"force"`
}

type MessagesResponse struct {
	// Cursor from the response can be used to retrieve more messages
	// for the previous request.
	Cursor string `json:"cursor"`

	// Error indicates that something wrong happened when sending messages
	// to the requester.
	Error error `json:"error"`
}

// RetryConfig specifies configuration for retries with timeout and max amount of retries.
type RetryConfig struct {
	BaseTimeout time.Duration
	// StepTimeout defines duration increase per each retry.
	StepTimeout time.Duration
	MaxRetries  int
}<|MERGE_RESOLUTION|>--- conflicted
+++ resolved
@@ -80,14 +80,10 @@
 	genericDiscoveryTopicEnabled bool
 }
 
-<<<<<<< HEAD
-// NewWhisperService returns a new WhisperServiceTransport.
+// NewWhisperServiceTransport returns a new WhisperServiceTransport.
 // TODO: leaving a chat should verify that for a given public key
 //       there are no other chats. It may happen that we leave a private chat
 //       but still have a public chat for a given public key.
-=======
-// NewWhisperServiceTransport returns a new WhisperServiceTransport.
->>>>>>> fd48aa75
 func NewWhisperServiceTransport(
 	shh whispertypes.Whisper,
 	privateKey *ecdsa.PrivateKey,
