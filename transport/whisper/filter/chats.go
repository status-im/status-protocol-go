--- conflicted
+++ resolved
@@ -90,17 +90,16 @@
 	}, nil
 }
 
-<<<<<<< HEAD
-func (s *ChatsManager) Init(chatIDs []string, publicKeys []*ecdsa.PublicKey) ([]*Chat, error) {
-	log.Printf("[FiltersManager::Init] initializing")
-=======
-func (s *ChatsManager) Init(chatIDs []string, publicKeys []*ecdsa.PublicKey, negotiated []NegotiatedSecret, genericDiscoveryTopicEnabled bool) ([]*Chat, error) {
+func (s *ChatsManager) Init(
+	chatIDs []string,
+	publicKeys []*ecdsa.PublicKey,
+	genericDiscoveryTopicEnabled bool,
+) ([]*Chat, error) {
 	logger := s.logger.With(zap.String("site", "Init"))
 
 	logger.Info("initializing")
 
 	s.genericDiscoveryTopicEnabled = genericDiscoveryTopicEnabled
->>>>>>> c1f62338
 
 	keys, err := s.persistence.All()
 	if err != nil {
@@ -502,13 +501,8 @@
 	return s.chats[negotiatedTopic(identity)]
 }
 
-<<<<<<< HEAD
-// LEGACY
-func (s *ChatsManager) InitDeprecated(chats []*Chat) ([]*Chat, error) {
-=======
 // DEPRECATED
-func (s *ChatsManager) InitDeprecated(chats []*Chat, secrets []NegotiatedSecret, genericDiscoveryTopicEnabled bool) ([]*Chat, error) {
->>>>>>> c1f62338
+func (s *ChatsManager) InitDeprecated(chats []*Chat, genericDiscoveryTopicEnabled bool) ([]*Chat, error) {
 	var (
 		chatIDs    []string
 		publicKeys []*ecdsa.PublicKey
@@ -532,11 +526,7 @@
 		}
 	}
 
-<<<<<<< HEAD
-	return s.Init(chatIDs, publicKeys, nil)
-=======
-	return s.Init(chatIDs, publicKeys, secrets, genericDiscoveryTopicEnabled)
->>>>>>> c1f62338
+	return s.Init(chatIDs, publicKeys, genericDiscoveryTopicEnabled)
 }
 
 // LEGACY
