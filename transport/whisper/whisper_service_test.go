package whisper

import (
	"io/ioutil"
	"os"
	"testing"

	"github.com/stretchr/testify/require"
	"go.uber.org/zap"
)

func TestSelectAndAddNoMailservers(t *testing.T) {
<<<<<<< HEAD
	logger := zap.NewNop()
	svc := &WhisperServiceTransport{
		logger: logger,
	}
=======
	dbDir, err := ioutil.TempDir("", "transport")
	require.NoError(t, err)
	defer os.Remove(dbDir)

	logger, err := zap.NewDevelopment()
	require.NoError(t, err)

	svc, err := NewWhisperServiceTransport(nil, nil, nil, dbDir, "some-key", nil, logger)
	require.NoError(t, err)

>>>>>>> eb918ec8
	rst, err := svc.selectAndAddMailServer()
	require.Empty(t, rst)
	require.EqualError(t, ErrNoMailservers, err.Error())
	_ = logger.Sync()
}

func TestNewWhisperServiceTransport(t *testing.T) {
	dbPath, err := ioutil.TempFile("", "transport.sql")
	require.NoError(t, err)
	defer os.Remove(dbPath.Name())

	logger, err := zap.NewDevelopment()
	require.NoError(t, err)
<<<<<<< HEAD
	defer func() { _ = logger.Sync() }()
=======
>>>>>>> eb918ec8

	_, err = NewWhisperServiceTransport(nil, nil, nil, dbPath.Name(), "some-key", nil, logger)
	require.NoError(t, err)
	_ = logger.Sync()
}<|MERGE_RESOLUTION|>--- conflicted
+++ resolved
@@ -10,23 +10,11 @@
 )
 
 func TestSelectAndAddNoMailservers(t *testing.T) {
-<<<<<<< HEAD
 	logger := zap.NewNop()
 	svc := &WhisperServiceTransport{
 		logger: logger,
 	}
-=======
-	dbDir, err := ioutil.TempDir("", "transport")
-	require.NoError(t, err)
-	defer os.Remove(dbDir)
 
-	logger, err := zap.NewDevelopment()
-	require.NoError(t, err)
-
-	svc, err := NewWhisperServiceTransport(nil, nil, nil, dbDir, "some-key", nil, logger)
-	require.NoError(t, err)
-
->>>>>>> eb918ec8
 	rst, err := svc.selectAndAddMailServer()
 	require.Empty(t, rst)
 	require.EqualError(t, ErrNoMailservers, err.Error())
@@ -40,12 +28,8 @@
 
 	logger, err := zap.NewDevelopment()
 	require.NoError(t, err)
-<<<<<<< HEAD
 	defer func() { _ = logger.Sync() }()
-=======
->>>>>>> eb918ec8
 
 	_, err = NewWhisperServiceTransport(nil, nil, nil, dbPath.Name(), "some-key", nil, logger)
 	require.NoError(t, err)
-	_ = logger.Sync()
 }