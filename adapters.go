package statusproto

import (
	"context"
	"crypto/ecdsa"
	"time"

	"go.uber.org/zap"

	"github.com/status-im/status-protocol-go/encryption/sharedsecret"
	"github.com/status-im/status-protocol-go/transport/whisper/filter"

	"github.com/ethereum/go-ethereum/crypto"
	"github.com/golang/protobuf/proto"
	"github.com/pkg/errors"
	whisper "github.com/status-im/whisper/whisperv6"

	"github.com/status-im/status-protocol-go/encryption"
	"github.com/status-im/status-protocol-go/encryption/multidevice"
	transport "github.com/status-im/status-protocol-go/transport/whisper"
	protocol "github.com/status-im/status-protocol-go/v1"

	"github.com/status-im/status-protocol-go/datasync"
	datasyncpeer "github.com/status-im/status-protocol-go/datasync/peer"
)

// Whisper message properties.
const (
	whisperTTL     = 15
	whisperPoW     = 0.002
	whisperPoWTime = 5
)

// whisperAdapter is a bridge between encryption and transport
// layers.
type whisperAdapter struct {
	privateKey *ecdsa.PrivateKey
	transport  *transport.WhisperServiceTransport
	protocol   *encryption.Protocol
	datasync   *datasync.DataSync
	logger     *zap.Logger

	featureFlags featureFlags
}

func newWhisperAdapter(
	pk *ecdsa.PrivateKey,
	t *transport.WhisperServiceTransport,
	p *encryption.Protocol,
	d *datasync.DataSync,
	featureFlags featureFlags,
	logger *zap.Logger,
) *whisperAdapter {
	if logger == nil {
		logger = zap.NewNop()
	}

	adapter := &whisperAdapter{
		privateKey:   pk,
		transport:    t,
		protocol:     p,
		datasync:     d,
		featureFlags: featureFlags,
		logger:       logger.With(zap.Namespace("whisperAdapter")),
	}

	if featureFlags.datasync {
		// We pass our encryption/transport handling to the datasync
		// so it's correctly encrypted.
		d.Init(adapter.encryptAndSend)
	}

	return adapter
}

func (a *whisperAdapter) JoinPublic(chatID string) error {
	return a.transport.JoinPublic(chatID)
}

func (a *whisperAdapter) LeavePublic(chatID string) error {
	return a.transport.LeavePublic(chatID)
}

func (a *whisperAdapter) JoinPrivate(publicKey *ecdsa.PublicKey) error {
	return a.transport.JoinPrivate(publicKey)
}

func (a *whisperAdapter) LeavePrivate(publicKey *ecdsa.PublicKey) error {
	return a.transport.LeavePrivate(publicKey)
}

type ChatMessages struct {
	Messages []*protocol.Message
	Public   bool
	ChatID   string
}

func (a *whisperAdapter) RetrieveAllMessages() ([]ChatMessages, error) {
	chatMessages, err := a.transport.RetrieveAllMessages()
	if err != nil {
		return nil, err
	}

	var result []ChatMessages
	for _, messages := range chatMessages {
		protoMessages, err := a.handleRetrievedMessages(messages.Messages)
		if err != nil {
			return nil, err
		}

		result = append(result, ChatMessages{
			Messages: protoMessages,
			Public:   messages.Public,
			ChatID:   messages.ChatID,
		})
	}
	return result, nil
}

// RetrievePublicMessages retrieves the collected public messages.
// It implies joining a chat if it has not been joined yet.
func (a *whisperAdapter) RetrievePublicMessages(chatID string) ([]*protocol.Message, error) {
	messages, err := a.transport.RetrievePublicMessages(chatID)
	if err != nil {
		return nil, err
	}

	return a.handleRetrievedMessages(messages)
}

// RetrievePrivateMessages retrieves the collected private messages.
// It implies joining a chat if it has not been joined yet.
func (a *whisperAdapter) RetrievePrivateMessages(publicKey *ecdsa.PublicKey) ([]*protocol.Message, error) {
	messages, err := a.transport.RetrievePrivateMessages(publicKey)
	if err != nil {
		return nil, err
	}

	return a.handleRetrievedMessages(messages)
}

func (a *whisperAdapter) handleRetrievedMessages(messages []*whisper.ReceivedMessage) ([]*protocol.Message, error) {
	logger := a.logger.With(zap.String("site", "handleRetrievedMessages"))

	decodedMessages := make([]*protocol.Message, 0, len(messages))
	for _, item := range messages {
		shhMessage := whisper.ToWhisperMessage(item)

		hlogger := logger.With(zap.Binary("hash", shhMessage.Hash))
		hlogger.Debug("handling a received message")

		statusMessages, err := a.handleMessages(shhMessage, true)
		if err != nil {
			hlogger.Info("failed to decode messages", zap.Error(err))
			continue
		}

		for _, statusMessage := range statusMessages {
			switch m := statusMessage.ParsedMessage.(type) {
			case protocol.Message:
				m.ID = statusMessage.ID
				m.SigPubKey = statusMessage.SigPubKey()
				decodedMessages = append(decodedMessages, &m)
			case protocol.PairMessage:
				fromOurDevice := isPubKeyEqual(statusMessage.SigPubKey(), &a.privateKey.PublicKey)
				if !fromOurDevice {
					hlogger.Debug("received PairMessage from not our device, skipping")
					break
				}

				metadata := &multidevice.InstallationMetadata{
					Name:       m.Name,
					FCMToken:   m.FCMToken,
					DeviceType: m.DeviceType,
				}
				err := a.protocol.SetInstallationMetadata(&a.privateKey.PublicKey, m.InstallationID, metadata)
				if err != nil {
					return nil, err
				}
			default:
				hlogger.Error("skipped a public message of unsupported type")
			}
		}
	}
	return decodedMessages, nil
}

// DEPRECATED
func (a *whisperAdapter) RetrieveRawAll() (map[filter.Chat][]*protocol.StatusMessage, error) {
	chatWithMessages, err := a.transport.RetrieveRawAll()
	if err != nil {
		return nil, err
	}

	logger := a.logger.With(zap.String("site", "RetrieveRawAll"))
	result := make(map[filter.Chat][]*protocol.StatusMessage)

	for chat, messages := range chatWithMessages {
		for _, message := range messages {
			shhMessage := whisper.ToWhisperMessage(message)
			statusMessages, err := a.handleMessages(shhMessage, false)
			if err != nil {
				logger.Info("failed to decode messages", zap.Error(err))
				continue
			}

			result[chat] = append(result[chat], statusMessages...)

		}
	}

	return result, nil
}

// handleMessages expects a whisper message as input, and it will go through
// a series of transformations until the message is parsed into an application
// layer message, or in case of Raw methods, the processing stops at the layer
// before
func (a *whisperAdapter) handleMessages(shhMessage *whisper.Message, applicationLayer bool) ([]*protocol.StatusMessage, error) {
	logger := a.logger.With(zap.String("site", "handleMessages"))
	hlogger := logger.With(zap.Binary("hash", shhMessage.Hash))
	var statusMessage protocol.StatusMessage

	err := statusMessage.HandleTransport(shhMessage)
	if err != nil {
		hlogger.Error("failed to handle transport layer message", zap.Error(err))
		return nil, err
	}

	err = a.handleEncryptionLayer(context.Background(), &statusMessage)
	if err != nil {
		hlogger.Debug("failed to handle an encryption message", zap.Error(err))
	}
<<<<<<< HEAD
	a.datasync.AddPacket(packet)
}

// handleDecodedMessages expects an unencrypted whisper message as it's argument.
// 1) Check if it's a datasync message
// 2) If it's a datasync message it will handle each transmitted message separately
// 3) if it's not a datasync message a single message will be handled
// Fingerprinting datasync messages is a bit tricky, as they might unmarshal fine
// because they are wrapped messages, so we need to check whether anything is
// populated in the fields.
func (a *whisperAdapter) handleDecodedMessages(message *whisper.Message) ([]*protocol.StatusMessage, error) {
	var decodedMessages []*protocol.StatusMessage
=======
>>>>>>> 2b1da551

	statusMessages, err := statusMessage.HandleDatasync(a.datasync)
	if err != nil {
		hlogger.Debug("failed to handle datasync message", zap.Error(err))

	}

	for _, statusMessage := range statusMessages {
		err := statusMessage.HandleApplicationMetadata()
		if err != nil {
			hlogger.Error("failed to handle application metadata layer message", zap.Error(err))
		}

		if applicationLayer {
			err = statusMessage.HandleApplication()
			if err != nil {
				hlogger.Error("failed to handle application layer message")
			}
		}
	}

	return statusMessages, nil
}

func (a *whisperAdapter) handleEncryptionLayer(ctx context.Context, message *protocol.StatusMessage) error {
	publicKey := message.SigPubKey()

	logger := a.logger.With(zap.String("site", "handleEncryptionLayer"))

	err := message.HandleEncryption(a.privateKey, publicKey, a.protocol)
	if err == encryption.ErrDeviceNotFound {
		handleErr := a.handleErrDeviceNotFound(ctx, publicKey)
		if handleErr != nil {
			logger.Error("failed to handle error", zap.Error(err), zap.NamedError("handleErr", handleErr))
		}
	}
	if err != nil {
		return errors.Wrap(err, "failed to process an encrypted message")
	}

	return nil
}

func (a *whisperAdapter) handleErrDeviceNotFound(ctx context.Context, publicKey *ecdsa.PublicKey) error {
	now := time.Now().Unix()
	advertise, err := a.protocol.ShouldAdvertiseBundle(publicKey, now)
	if err != nil {
		return err
	}
	if !advertise {
		return nil
	}

	messageSpec, err := a.protocol.BuildBundleAdvertiseMessage(a.privateKey, publicKey)
	if err != nil {
		return err
	}

	ctx, cancel := context.WithTimeout(ctx, time.Second)
	defer cancel()
	_, err = a.sendMessageSpec(ctx, publicKey, messageSpec)
	if err != nil {
		return err
	}

	a.protocol.ConfirmBundleAdvertisement(publicKey, now)

	return nil
}

// SendPublic sends a public message passing chat name to the transport layer.
//
// Be aware that this method returns a message ID using protocol.MessageID
// instead of Whisper message hash.
func (a *whisperAdapter) SendPublic(ctx context.Context, chatName, chatID string, data []byte, clock int64) ([]byte, error) {
	logger := a.logger.With(zap.String("site", "SendPublic"))

	logger.Debug("sending a public message", zap.String("chat-name", chatName))

	message := protocol.CreatePublicTextMessage(data, clock, chatName)

	encodedMessage, err := a.encodeMessage(message)
	if err != nil {
		return nil, errors.Wrap(err, "failed to encode message")
	}

	wrappedMessage, err := a.tryWrapMessageV1(encodedMessage)
	if err != nil {
		return nil, errors.Wrap(err, "failed to wrap message")
	}

	messageSpec, err := a.protocol.BuildPublicMessage(a.privateKey, wrappedMessage)
	if err != nil {
		return nil, errors.Wrap(err, "failed to build public message")
	}

	newMessage, err := a.messageSpecToWhisper(messageSpec)
	if err != nil {
		return nil, err
	}

	_, err = a.transport.SendPublic(ctx, newMessage, chatName)
	if err != nil {
		return nil, err
	}

	return protocol.MessageID(&a.privateKey.PublicKey, wrappedMessage), nil
}

// SendPublicRaw takes encoded data, encrypts it and sends through the wire.
// DEPRECATED
func (a *whisperAdapter) SendPublicRaw(ctx context.Context, chatName string, data []byte) ([]byte, whisper.NewMessage, error) {

	var newMessage whisper.NewMessage

	wrappedMessage, err := a.tryWrapMessageV1(data)
	if err != nil {
		return nil, newMessage, errors.Wrap(err, "failed to wrap message")
	}

	newMessage = whisper.NewMessage{
		TTL:       whisperTTL,
		Payload:   wrappedMessage,
		PowTarget: whisperPoW,
		PowTime:   whisperPoWTime,
	}

	hash, err := a.transport.SendPublic(ctx, newMessage, chatName)
	return hash, newMessage, err
}

func (a *whisperAdapter) SendContactCode(ctx context.Context, messageSpec *encryption.ProtocolMessageSpec) ([]byte, error) {
	newMessage, err := a.messageSpecToWhisper(messageSpec)
	if err != nil {
		return nil, err
	}

	return a.transport.SendPublic(ctx, newMessage, filter.ContactCodeTopic(&a.privateKey.PublicKey))
}

func (a *whisperAdapter) tryWrapMessageV1(encodedMessage []byte) ([]byte, error) {
	if a.featureFlags.sendV1Messages {
		wrappedMessage, err := protocol.WrapMessageV1(encodedMessage, a.privateKey)
		if err != nil {
			return nil, errors.Wrap(err, "failed to wrap message")
		}

		return wrappedMessage, nil

	}

	return encodedMessage, nil
}

func (a *whisperAdapter) encodeMessage(message protocol.Message) ([]byte, error) {
	encodedMessage, err := protocol.EncodeMessage(message)
	if err != nil {
		return nil, errors.Wrap(err, "failed to encode message")
	}
	return encodedMessage, nil
}

// SendPrivate sends a one-to-one message. It needs to return it
// because the registered Whisper filter handles only incoming messages
// and our own messages need to be handled manually.
//
// This might be not true if a shared secret is used because it relies on
// symmetric encryption.
//
// Be aware that this method returns a message ID using protocol.MessageID
// instead of Whisper message hash.
func (a *whisperAdapter) SendPrivate(
	ctx context.Context,
	publicKey *ecdsa.PublicKey,
	chatID string,
	data []byte,
	clock int64,
) ([]byte, *protocol.Message, error) {
	logger := a.logger.With(zap.String("site", "SendPrivate"))

	logger.Debug("sending a private message", zap.Binary("public-key", crypto.FromECDSAPub(publicKey)))

	message := protocol.CreatePrivateTextMessage(data, clock, chatID)

	encodedMessage, err := a.encodeMessage(message)
	if err != nil {
		return nil, nil, errors.Wrap(err, "failed to encode message")
	}

	wrappedMessage, err := a.tryWrapMessageV1(encodedMessage)
	if err != nil {
		return nil, nil, errors.Wrap(err, "failed to wrap message")
	}

	if a.featureFlags.datasync {
		if err := a.sendWithDataSync(publicKey, wrappedMessage); err != nil {
			return nil, nil, errors.Wrap(err, "failed to send message with datasync")
		}
	} else {
		err = a.encryptAndSend(ctx, publicKey, wrappedMessage)
		if err != nil {
			return nil, nil, err
		}
	}

	return protocol.MessageID(&a.privateKey.PublicKey, wrappedMessage), &message, nil
}

func (a *whisperAdapter) sendWithDataSync(publicKey *ecdsa.PublicKey, message []byte) error {
	groupID := datasync.ToOneToOneGroupID(&a.privateKey.PublicKey, publicKey)
	peerID := datasyncpeer.PublicKeyToPeerID(*publicKey)
	exist, err := a.datasync.IsPeerInGroup(groupID, peerID)
	if err != nil {
		return errors.Wrap(err, "failed to check if peer is in group")
	}
	if !exist {
		if err := a.datasync.AddPeer(groupID, peerID); err != nil {
			return errors.Wrap(err, "failed to add peer")
		}
	}
	_, err = a.datasync.AppendMessage(groupID, message)
	if err != nil {
		return errors.Wrap(err, "failed to append message to datasync")
	}

	return nil
}

// SendPrivateRaw takes encoded data, encrypts it and sends through the wire.
// DEPRECATED
func (a *whisperAdapter) SendPrivateRaw(
	ctx context.Context,
	publicKey *ecdsa.PublicKey,
	data []byte,
) ([]byte, whisper.NewMessage, error) {
	a.logger.Debug(
		"sending a private message",
		zap.Binary("public-key", crypto.FromECDSAPub(publicKey)),
		zap.String("site", "SendPrivateRaw"),
	)

	var newMessage whisper.NewMessage

	wrappedMessage, err := a.tryWrapMessageV1(data)
	if err != nil {
		return nil, newMessage, errors.Wrap(err, "failed to wrap message")
	}

	messageSpec, err := a.protocol.BuildDirectMessage(a.privateKey, publicKey, wrappedMessage)
	if err != nil {
		return nil, newMessage, errors.Wrap(err, "failed to encrypt message")
	}

	newMessage, err = a.messageSpecToWhisper(messageSpec)
	if err != nil {
		return nil, newMessage, errors.Wrap(err, "failed to convert ProtocolMessageSpec to whisper.NewMessage")
	}

	if a.featureFlags.datasync {
		if err := a.sendWithDataSync(publicKey, wrappedMessage); err != nil {
			return nil, newMessage, errors.Wrap(err, "failed to send message with datasync")
		}
		return nil, newMessage, err
	}

	hash, err := a.sendMessageSpec(ctx, publicKey, messageSpec)
	return hash, newMessage, err
}

func (a *whisperAdapter) sendMessageSpec(ctx context.Context, publicKey *ecdsa.PublicKey, messageSpec *encryption.ProtocolMessageSpec) ([]byte, error) {
	newMessage, err := a.messageSpecToWhisper(messageSpec)
	if err != nil {
		return nil, err
	}

	logger := a.logger.With(zap.String("site", "sendMessageSpec"))
	switch {
	case messageSpec.SharedSecret != nil:
		logger.Debug("sending using shared secret")
		return a.transport.SendPrivateWithSharedSecret(ctx, newMessage, publicKey, messageSpec.SharedSecret)
	case messageSpec.PartitionedTopicMode() == encryption.PartitionTopicV1:
		logger.Debug("sending partitioned topic")
		return a.transport.SendPrivateWithPartitioned(ctx, newMessage, publicKey)
	case !a.featureFlags.genericDiscoveryTopicEnabled:
		logger.Debug("sending partitioned topic (generic discovery topic disabled)")
		return a.transport.SendPrivateWithPartitioned(ctx, newMessage, publicKey)
	default:
		logger.Debug("sending using discovery topic")
		return a.transport.SendPrivateOnDiscovery(ctx, newMessage, publicKey)
	}
}

func (a *whisperAdapter) encryptAndSend(ctx context.Context, publicKey *ecdsa.PublicKey, encodedMessage []byte) error {
	messageSpec, err := a.protocol.BuildDirectMessage(a.privateKey, publicKey, encodedMessage)
	if err != nil {
		return errors.Wrap(err, "failed to encrypt message")
	}
	_, err = a.sendMessageSpec(ctx, publicKey, messageSpec)
	if err != nil {
		return err
	}
	return nil
}

func (a *whisperAdapter) messageSpecToWhisper(spec *encryption.ProtocolMessageSpec) (whisper.NewMessage, error) {
	var newMessage whisper.NewMessage

	payload, err := proto.Marshal(spec.Message)
	if err != nil {
		return newMessage, err
	}

	newMessage = whisper.NewMessage{
		TTL:       whisperTTL,
		Payload:   payload,
		PowTarget: whisperPoW,
		PowTime:   whisperPoWTime,
	}
	return newMessage, nil
}

func (a *whisperAdapter) handleSharedSecrets(secrets []*sharedsecret.Secret) error {
	logger := a.logger.With(zap.String("site", "handleSharedSecrets"))
	for _, secret := range secrets {
		logger.Debug("received shared secret", zap.Binary("identity", crypto.FromECDSAPub(secret.Identity)))

		fSecret := filter.NegotiatedSecret{
			PublicKey: secret.Identity,
			Key:       secret.Key,
		}
		if err := a.transport.ProcessNegotiatedSecret(fSecret); err != nil {
			return err
		}
	}
	return nil
}

// isPubKeyEqual checks that two public keys are equal
func isPubKeyEqual(a, b *ecdsa.PublicKey) bool {
	// the curve is always the same, just compare the points
	return a.X.Cmp(b.X) == 0 && a.Y.Cmp(b.Y) == 0
}<|MERGE_RESOLUTION|>--- conflicted
+++ resolved
@@ -231,26 +231,10 @@
 	if err != nil {
 		hlogger.Debug("failed to handle an encryption message", zap.Error(err))
 	}
-<<<<<<< HEAD
-	a.datasync.AddPacket(packet)
-}
-
-// handleDecodedMessages expects an unencrypted whisper message as it's argument.
-// 1) Check if it's a datasync message
-// 2) If it's a datasync message it will handle each transmitted message separately
-// 3) if it's not a datasync message a single message will be handled
-// Fingerprinting datasync messages is a bit tricky, as they might unmarshal fine
-// because they are wrapped messages, so we need to check whether anything is
-// populated in the fields.
-func (a *whisperAdapter) handleDecodedMessages(message *whisper.Message) ([]*protocol.StatusMessage, error) {
-	var decodedMessages []*protocol.StatusMessage
-=======
->>>>>>> 2b1da551
 
 	statusMessages, err := statusMessage.HandleDatasync(a.datasync)
 	if err != nil {
 		hlogger.Debug("failed to handle datasync message", zap.Error(err))
-
 	}
 
 	for _, statusMessage := range statusMessages {
