package statusproto

import (
	"context"
	"crypto/ecdsa"
	"time"

	"go.uber.org/zap"

	"github.com/status-im/status-protocol-go/encryption/sharedsecret"
	"github.com/status-im/status-protocol-go/transport/whisper/filter"

	"github.com/ethereum/go-ethereum/crypto"
	"github.com/golang/protobuf/proto"
	"github.com/pkg/errors"
	whisper "github.com/status-im/whisper/whisperv6"

	"github.com/status-im/status-protocol-go/encryption"
	"github.com/status-im/status-protocol-go/encryption/multidevice"
	transport "github.com/status-im/status-protocol-go/transport/whisper"
	protocol "github.com/status-im/status-protocol-go/v1"
)

// Whisper message properties.
const (
	whisperTTL     = 15
	whisperPoW     = 0.002
	whisperPoWTime = 5
)

// whisperAdapter is a bridge between encryption and transport
// layers.
type whisperAdapter struct {
	privateKey *ecdsa.PrivateKey
	transport  *transport.WhisperServiceTransport
	protocol   *encryption.Protocol
	logger     *zap.Logger

	featureFlags featureFlags
}

func newWhisperAdapter(
	pk *ecdsa.PrivateKey,
	t *transport.WhisperServiceTransport,
	p *encryption.Protocol,
	featureFlags featureFlags,
	logger *zap.Logger,
) *whisperAdapter {
	if logger == nil {
		logger = zap.NewNop()
	}

	return &whisperAdapter{
		privateKey:   pk,
		transport:    t,
		protocol:     p,
		featureFlags: featureFlags,
		logger:       logger.With(zap.Namespace("whisperAdapter")),
	}
}

func (a *whisperAdapter) JoinPublic(chatID string) error {
	return a.transport.JoinPublic(chatID)
}

func (a *whisperAdapter) LeavePublic(chatID string) error {
	return a.transport.LeavePublic(chatID)
}

func (a *whisperAdapter) JoinPrivate(publicKey *ecdsa.PublicKey) error {
	return a.transport.JoinPrivate(publicKey)
}

func (a *whisperAdapter) LeavePrivate(publicKey *ecdsa.PublicKey) error {
	return a.transport.LeavePrivate(publicKey)
}

// RetrievePublicMessages retrieves the collected public messages.
// It implies joining a chat if it has not been joined yet.
func (a *whisperAdapter) RetrievePublicMessages(chatID string) ([]*protocol.Message, error) {
	messages, err := a.transport.RetrievePublicMessages(chatID)
	if err != nil {
		return nil, err
	}

	logger := a.logger.With(zap.String("site", "RetrievePublicMessages"))

	decodedMessages := make([]*protocol.Message, 0, len(messages))
	for _, item := range messages {
		shhMessage := whisper.ToWhisperMessage(item)

		hlogger := logger.With(zap.Binary("hash", shhMessage.Hash))

		hlogger.Debug("received a public message")

		statusMessage, err := a.decodeMessage(shhMessage)
		if err != nil {
			hlogger.Error("failed to decode message", zap.Error(err))
			continue
		}

		switch m := statusMessage.Message.(type) {
		case protocol.Message:
			m.ID = statusMessage.ID
			m.SigPubKey = statusMessage.SigPubKey
			decodedMessages = append(decodedMessages, &m)
		default:
			hlogger.Error("skipped a public message of unsupported type")
		}
	}
	return decodedMessages, nil
}

// RetrievePrivateMessages retrieves the collected private messages.
// It implies joining a chat if it has not been joined yet.
func (a *whisperAdapter) RetrievePrivateMessages(publicKey *ecdsa.PublicKey) ([]*protocol.Message, error) {
	messages, err := a.transport.RetrievePrivateMessages(publicKey)
	if err != nil {
		return nil, err
	}

	logger := a.logger.With(zap.String("site", "RetrievePrivateMessages"))

	decodedMessages := make([]*protocol.Message, 0, len(messages))
	for _, item := range messages {
		shhMessage := whisper.ToWhisperMessage(item)

		hlogger := logger.With(zap.Binary("hash", shhMessage.Hash))

		hlogger.Debug("received a private message")

		err := a.decryptMessage(context.Background(), shhMessage)
		if err != nil {
			hlogger.Error("failed to decrypt a message", zap.Error(err))
		}

		statusMessage, err := a.decodeMessage(shhMessage)
		if err != nil {
			hlogger.Error("failed to decode a message", zap.Error(err))
			continue
		}

		switch m := statusMessage.Message.(type) {
		case protocol.Message:
			m.ID = statusMessage.ID
			m.SigPubKey = statusMessage.SigPubKey
			decodedMessages = append(decodedMessages, &m)
		case protocol.PairMessage:
			fromOurDevice := isPubKeyEqual(statusMessage.SigPubKey, &a.privateKey.PublicKey)
			if !fromOurDevice {
				hlogger.Debug("received PairMessage from not our device, skipping")
				break
			}

			metadata := &multidevice.InstallationMetadata{
				Name:       m.Name,
				FCMToken:   m.FCMToken,
				DeviceType: m.DeviceType,
			}
			err := a.protocol.SetInstallationMetadata(&a.privateKey.PublicKey, m.InstallationID, metadata)
			if err != nil {
				return nil, err
			}
		}
	}
	return decodedMessages, nil
}

// DEPRECATED
func (a *whisperAdapter) RetrieveRawAll() (map[filter.Chat][]*whisper.Message, error) {
	chatWithMessages, err := a.transport.RetrieveRawAll()
	if err != nil {
		return nil, err
	}

	logger := a.logger.With(zap.String("site", "RetrieveRawAll"))
	result := make(map[filter.Chat][]*whisper.Message)

	for chat, messages := range chatWithMessages {
		for _, message := range messages {
			shhMessage := whisper.ToWhisperMessage(message)
			err := a.decryptMessage(context.Background(), shhMessage)
			if err != nil {
				logger.Warn("failed to decrypt a message", zap.Error(err), zap.Binary("messageID", shhMessage.Hash))
			}
			result[chat] = append(result[chat], shhMessage)
		}
	}

	return result, nil
}

// DEPRECATED
func (a *whisperAdapter) RetrieveRaw(filterID string) ([]*whisper.Message, error) {
	messages, err := a.transport.RetrieveRaw(filterID)
	if err != nil {
		return nil, err
	}

	logger := a.logger.With(zap.String("site", "RetrieveRaw"))

	var result []*whisper.Message

	for _, message := range messages {
		shhMessage := whisper.ToWhisperMessage(message)
		err := a.decryptMessage(context.Background(), shhMessage)
		if err != nil {
			logger.Warn("failed to decrypt a message", zap.Error(err), zap.Binary("messageID", shhMessage.Hash))
		}
		result = append(result, shhMessage)
	}

	return result, nil
}

func (a *whisperAdapter) decodeMessage(message *whisper.Message) (*protocol.StatusMessage, error) {

	publicKey, err := crypto.UnmarshalPubkey(message.Sig)
	if err != nil {
		return nil, err
	}

	decoded, err := protocol.DecodeMessage(publicKey, message.Payload)
	if err != nil {
		return nil, err
	}

	return &decoded, nil
}

func (a *whisperAdapter) decryptMessage(ctx context.Context, message *whisper.Message) error {
	publicKey, err := crypto.UnmarshalPubkey(message.Sig)
	if err != nil {
		return errors.Wrap(err, "failed to get signature")
	}

	var protocolMessage encryption.ProtocolMessage

	err = proto.Unmarshal(message.Payload, &protocolMessage)
	if err != nil {
		return errors.Wrap(err, "failed to unmarshal ProtocolMessage")
	}

	logger := a.logger.With(zap.String("site", "decryptMessage"))

	payload, err := a.protocol.HandleMessage(
		a.privateKey,
		publicKey,
		&protocolMessage,
		message.Hash,
	)
	if err == encryption.ErrDeviceNotFound {
		handleErr := a.handleErrDeviceNotFound(ctx, publicKey)
		if handleErr != nil {
			logger.Error("failed to handle error", zap.Error(err), zap.NamedError("handleErr", handleErr))
		}
	}
	if err != nil {
		return errors.Wrap(err, "failed to process an encrypted message")
	}

	message.Payload = payload
	return nil

}

func (a *whisperAdapter) handleErrDeviceNotFound(ctx context.Context, publicKey *ecdsa.PublicKey) error {
	now := time.Now().Unix()
	advertise, err := a.protocol.ShouldAdvertiseBundle(publicKey, now)
	if err != nil {
		return err
	}
	if !advertise {
		return nil
	}

	messageSpec, err := a.protocol.BuildBundleAdvertiseMessage(a.privateKey, publicKey)
	if err != nil {
		return err
	}

	ctx, cancel := context.WithTimeout(ctx, time.Second)
	defer cancel()
	_, err = a.sendMessageSpec(ctx, publicKey, messageSpec)
	if err != nil {
		return err
	}

	a.protocol.ConfirmBundleAdvertisement(publicKey, now)

	return nil
}

func (a *whisperAdapter) SendPublic(ctx context.Context, chatName, chatID string, data []byte, clock int64) ([]byte, error) {
	logger := a.logger.With(zap.String("site", "SendPublic"))

	logger.Debug("sending a public message", zap.String("chat-name", chatName))

	message := protocol.CreatePublicTextMessage(data, clock, chatName)

	encodedMessage, err := a.encodeMessage(message)
	if err != nil {
		return nil, errors.Wrap(err, "failed to encode message")
	}

	newMessage := whisper.NewMessage{
		TTL:       whisperTTL,
		Payload:   encodedMessage,
		PowTarget: whisperPoW,
		PowTime:   whisperPoWTime,
	}
<<<<<<< HEAD
	return a.transport.SendPublic(ctx, newMessage, chatName)
=======

	_, err = a.transport.SendPublic(ctx, newMessage, chatName)
	if err != nil {
		return nil, err
	}

	return protocol.MessageID(&a.privateKey.PublicKey, encodedMessage), nil
>>>>>>> eb918ec8
}

// SendPublicRaw takes encoded data, encrypts it and sends through the wire.
// DEPRECATED
func (a *whisperAdapter) SendPublicRaw(ctx context.Context, chatName string, data []byte) ([]byte, whisper.NewMessage, error) {
	newMessage := whisper.NewMessage{
		TTL:       whisperTTL,
		Payload:   data,
		PowTarget: whisperPoW,
		PowTime:   whisperPoWTime,
	}
	hash, err := a.transport.SendPublic(ctx, newMessage, chatName)
	return hash, newMessage, err
}

func (a *whisperAdapter) SendContactCode(ctx context.Context, messageSpec *encryption.ProtocolMessageSpec) ([]byte, error) {
	newMessage, err := a.messageSpecToWhisper(messageSpec)
	if err != nil {
		return nil, err
	}

	return a.transport.SendPublic(ctx, newMessage, filter.ContactCodeTopic(&a.privateKey.PublicKey))
}

func (a *whisperAdapter) encodeMessage(message protocol.Message) ([]byte, error) {
	encodedMessage, err := protocol.EncodeMessage(message)
	if err != nil {
		return nil, errors.Wrap(err, "failed to encode message")
	}

	if a.featureFlags.sendV1Messages {
		encodedMessage, err = protocol.WrapMessageV1(encodedMessage, a.privateKey)
		if err != nil {
			return nil, errors.Wrap(err, "failed to wrap message")
		}

	}

	return encodedMessage, nil
}

// SendPrivate sends a one-to-one message. It needs to return it
// because the registered Whisper filter handles only incoming messages.
func (a *whisperAdapter) SendPrivate(
	ctx context.Context,
	publicKey *ecdsa.PublicKey,
	chatID string,
	data []byte,
	clock int64,
) ([]byte, *protocol.Message, error) {
	logger := a.logger.With(zap.String("site", "SendPrivate"))

	logger.Debug("sending a private message", zap.Binary("public-key", crypto.FromECDSAPub(publicKey)))

	message := protocol.CreatePrivateTextMessage(data, clock, chatID)

	encodedMessage, err := a.encodeMessage(message)
	if err != nil {
		return nil, nil, errors.Wrap(err, "failed to encode message")
	}

	messageSpec, err := a.protocol.BuildDirectMessage(a.privateKey, publicKey, encodedMessage)
	if err != nil {
		return nil, nil, errors.Wrap(err, "failed to encrypt message")
	}

	_, err = a.sendMessageSpec(ctx, publicKey, messageSpec)
	if err != nil {
		return nil, nil, err
	}
	return protocol.MessageID(&a.privateKey.PublicKey, encodedMessage), &message, nil
}

// SendPrivateRaw takes encoded data, encrypts it and sends through the wire.
// DEPRECATED
func (a *whisperAdapter) SendPrivateRaw(
	ctx context.Context,
	publicKey *ecdsa.PublicKey,
	data []byte,
) ([]byte, whisper.NewMessage, error) {
	a.logger.Debug(
		"sending a private message",
		zap.Binary("public-key", crypto.FromECDSAPub(publicKey)),
		zap.String("site", "SendPrivateRaw"),
	)

	var newMessage whisper.NewMessage

	messageSpec, err := a.protocol.BuildDirectMessage(a.privateKey, publicKey, data)
	if err != nil {
		return nil, newMessage, errors.Wrap(err, "failed to encrypt message")
	}

	newMessage, err = a.messageSpecToWhisper(messageSpec)
	if err != nil {
		return nil, newMessage, errors.Wrap(err, "failed to convert ProtocolMessageSpec to whisper.NewMessage")
	}

	hash, err := a.sendMessageSpec(ctx, publicKey, messageSpec)
	return hash, newMessage, err
}

func (a *whisperAdapter) sendMessageSpec(ctx context.Context, publicKey *ecdsa.PublicKey, messageSpec *encryption.ProtocolMessageSpec) ([]byte, error) {
	newMessage, err := a.messageSpecToWhisper(messageSpec)
	if err != nil {
		return nil, err
	}

	logger := a.logger.With(zap.String("site", "sendMessageSpec"))
	switch {
	case messageSpec.SharedSecret != nil:
		logger.Debug("sending using shared secret")
		return a.transport.SendPrivateWithSharedSecret(ctx, newMessage, publicKey, messageSpec.SharedSecret)
	case messageSpec.PartitionedTopicMode() == encryption.PartitionTopicV1:
		logger.Debug("sending partitioned topic")
		return a.transport.SendPrivateWithPartitioned(ctx, newMessage, publicKey)
	case !a.featureFlags.genericDiscoveryTopicEnabled:
		logger.Debug("sending partitioned topic (generic discovery topic disabled)")
		return a.transport.SendPrivateWithPartitioned(ctx, newMessage, publicKey)
	default:
		logger.Debug("sending using discovery topic")
		return a.transport.SendPrivateOnDiscovery(ctx, newMessage, publicKey)
	}
}

func (a *whisperAdapter) messageSpecToWhisper(spec *encryption.ProtocolMessageSpec) (whisper.NewMessage, error) {
	var newMessage whisper.NewMessage

	payload, err := proto.Marshal(spec.Message)
	if err != nil {
		return newMessage, err
	}

	newMessage = whisper.NewMessage{
		TTL:       whisperTTL,
		Payload:   payload,
		PowTarget: whisperPoW,
		PowTime:   whisperPoWTime,
	}
	return newMessage, nil
}

func (a *whisperAdapter) handleSharedSecrets(secrets []*sharedsecret.Secret) error {
	logger := a.logger.With(zap.String("site", "handleSharedSecrets"))
	for _, secret := range secrets {
		logger.Debug("received shared secret", zap.Binary("identity", crypto.FromECDSAPub(secret.Identity)))

		fSecret := filter.NegotiatedSecret{
			PublicKey: secret.Identity,
			Key:       secret.Key,
		}
		if err := a.transport.ProcessNegotiatedSecret(fSecret); err != nil {
			return err
		}
	}
	return nil
}

// isPubKeyEqual checks that two public keys are equal
func isPubKeyEqual(a, b *ecdsa.PublicKey) bool {
	// the curve is always the same, just compare the points
	return a.X.Cmp(b.X) == 0 && a.Y.Cmp(b.Y) == 0
}<|MERGE_RESOLUTION|>--- conflicted
+++ resolved
@@ -309,9 +309,6 @@
 		PowTarget: whisperPoW,
 		PowTime:   whisperPoWTime,
 	}
-<<<<<<< HEAD
-	return a.transport.SendPublic(ctx, newMessage, chatName)
-=======
 
 	_, err = a.transport.SendPublic(ctx, newMessage, chatName)
 	if err != nil {
@@ -319,7 +316,6 @@
 	}
 
 	return protocol.MessageID(&a.privateKey.PublicKey, encodedMessage), nil
->>>>>>> eb918ec8
 }
 
 // SendPublicRaw takes encoded data, encrypts it and sends through the wire.
