--- conflicted
+++ resolved
@@ -3,7 +3,6 @@
 import (
 	"context"
 	"crypto/ecdsa"
-	"log"
 	"path/filepath"
 	"time"
 
@@ -239,7 +238,6 @@
 	persistence := &sqlitePersistence{db: applicationLayerPersistence}
 	adapter := newWhisperAdapter(identity, t, encryptionProtocol, c.featureFlags, logger)
 	messenger = &Messenger{
-<<<<<<< HEAD
 		identity:                   identity,
 		persistence:                persistence,
 		adapter:                    adapter,
@@ -251,20 +249,6 @@
 			persistence.Close,
 			adapter.transport.Reset,
 			logger.Sync,
-=======
-		identity:    identity,
-		persistence: &sqlitePersistence{db: messagesDB},
-		adapter:     newWhisperAdapter(identity, t, encryptionProtocol, c.featureFlags, logger),
-		encryptor:   encryptionProtocol,
-		ownMessages: make(map[string][]*protocol.Message),
-		shutdownTasks: []func(){
-			func() { messenger.persistence.Close() },
-			func() {
-				if err := logger.Sync(); err != nil {
-					log.Printf("failed to initialize log on shutdown")
-				}
-			},
->>>>>>> eb918ec8
 		},
 		logger: logger,
 	}
