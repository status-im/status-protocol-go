package statusproto

import (
	"context"
	"crypto/ecdsa"
	"database/sql"
	"time"

	"github.com/ethereum/go-ethereum/crypto"
	"github.com/pkg/errors"
	whisper "github.com/status-im/whisper/whisperv6"
	"go.uber.org/zap"

	"github.com/status-im/status-protocol-go/encryption"
	"github.com/status-im/status-protocol-go/encryption/multidevice"
	"github.com/status-im/status-protocol-go/encryption/sharedsecret"
	"github.com/status-im/status-protocol-go/sqlite"
	transport "github.com/status-im/status-protocol-go/transport/whisper"
	protocol "github.com/status-im/status-protocol-go/v1"
<<<<<<< HEAD
=======
	datasyncnode "github.com/vacp2p/mvds/node"
>>>>>>> 1646cd67
)

var (
	ErrChatIDEmpty    = errors.New("chat ID is empty")
	ErrNotImplemented = errors.New("not implemented")
)

// Messenger is a entity managing chats and messages.
// It acts as a bridge between the application and encryption
// layers.
// It needs to expose an interface to manage installations
// because installations are managed by the user.
// Similarly, it needs to expose an interface to manage
// mailservers because they can also be managed by the user.
type Messenger struct {
	identity    *ecdsa.PrivateKey
	persistence *sqlitePersistence
	transport   *transport.WhisperServiceTransport
	encryptor   *encryption.Protocol
	processor   *messageProcessor
	logger      *zap.Logger

	ownMessages                []*protocol.Message
	featureFlags               featureFlags
	messagesPersistenceEnabled bool
	shutdownTasks              []func() error
}

type featureFlags struct {
	genericDiscoveryTopicEnabled bool
	// sendV1Messages indicates whether we should send
	// messages compatible only with V1 and later.
	// V1 messages adds additional wrapping
	// which contains a signature and payload.
	sendV1Messages bool

	// datasync indicates whether direct messages should be sent exclusively
	// using datasync, breaking change for non-v1 clients. Public messages
	// are not impacted
	datasync bool
}

type dbConfig struct {
	dbPath string
	dbKey  string
}

type config struct {
	onNewInstallationsHandler func([]*multidevice.Installation)
	// This needs to be exposed until we move here mailserver logic
	// as otherwise the client is not notified of a new filter and
	// won't be pulling messages from mailservers until it reloads the chats/filters
	onNegotiatedFilters func([]*transport.Filter)
	// DEPRECATED: no need to expose it
	onSendContactCodeHandler func(*encryption.ProtocolMessageSpec)

	// Config for the envelopes monitor
	envelopesMonitorConfig *transport.EnvelopesMonitorConfig

	messagesPersistenceEnabled bool
	featureFlags               featureFlags

	// A path to a database or a database instance is required.
	// The database instance has a higher priority.
	dbConfig dbConfig
	db       *sql.DB

	logger *zap.Logger
}

type Option func(*config) error

func WithOnNewInstallationsHandler(h func([]*multidevice.Installation)) Option {
	return func(c *config) error {
		c.onNewInstallationsHandler = h
		return nil
	}
}

func WithOnNegotiatedFilters(h func([]*transport.Filter)) Option {
	return func(c *config) error {
		c.onNegotiatedFilters = h
		return nil
	}
}

func WithCustomLogger(logger *zap.Logger) Option {
	return func(c *config) error {
		c.logger = logger
		return nil
	}
}

func WithGenericDiscoveryTopicSupport() Option {
	return func(c *config) error {
		c.featureFlags.genericDiscoveryTopicEnabled = true
		return nil
	}
}

func WithMessagesPersistenceEnabled() Option {
	return func(c *config) error {
		c.messagesPersistenceEnabled = true
		return nil
	}
}

func WithDatabaseConfig(dbPath, dbKey string) Option {
	return func(c *config) error {
		c.dbConfig = dbConfig{dbPath: dbPath, dbKey: dbKey}
		return nil
	}
}

func WithDatabase(db *sql.DB) Option {
	return func(c *config) error {
		c.db = db
		return nil
	}
}

func WithSendV1Messages() Option {
	return func(c *config) error {
		c.featureFlags.sendV1Messages = true
		return nil
	}
}

func WithDatasync() func(c *config) error {
	return func(c *config) error {
		c.featureFlags.datasync = true
		return nil
	}
}

func WithEnvelopesMonitorConfig(emc *transport.EnvelopesMonitorConfig) Option {
	return func(c *config) error {
		c.envelopesMonitorConfig = emc
		return nil
	}
}

func NewMessenger(
	identity *ecdsa.PrivateKey,
	shh *whisper.Whisper,
	installationID string,
	opts ...Option,
) (*Messenger, error) {
	var messenger *Messenger

	c := config{}

	for _, opt := range opts {
		if err := opt(&c); err != nil {
			return nil, err
		}
	}

	logger := c.logger
	if c.logger == nil {
		var err error
		if logger, err = zap.NewDevelopment(); err != nil {
			return nil, errors.Wrap(err, "failed to create a logger")
		}
	}

	// Set default config fields.
	if c.onNewInstallationsHandler == nil {
		c.onNewInstallationsHandler = func(installations []*multidevice.Installation) {
			sugar := logger.Sugar().With("site", "onNewInstallationsHandler")
			for _, installation := range installations {
				sugar.Infow(
					"received a new installation",
					"identity", installation.Identity,
					"id", installation.ID)
			}
		}
	}
	onNewSharedSecretHandler := func(secrets []*sharedsecret.Secret) {
		filters, err := messenger.handleSharedSecrets(secrets)
		if err != nil {
			slogger := logger.With(zap.String("site", "onNewSharedSecretHandler"))
			slogger.Warn("failed to process secrets", zap.Error(err))
		}

		if c.onNegotiatedFilters != nil {
			c.onNegotiatedFilters(filters)
		}
	}
	if c.onSendContactCodeHandler == nil {
		c.onSendContactCodeHandler = func(messageSpec *encryption.ProtocolMessageSpec) {
			slogger := logger.With(zap.String("site", "onSendContactCodeHandler"))
			slogger.Info("received a SendContactCode request")

			newMessage, err := messageSpecToWhisper(messageSpec)
			if err != nil {
				slogger.Warn("failed to convert spec to Whisper message", zap.Error(err))
				return
			}

			ctx, cancel := context.WithTimeout(context.Background(), 5*time.Second)
			defer cancel()
			chatName := transport.ContactCodeTopic(&messenger.identity.PublicKey)
			_, err = messenger.transport.SendPublic(ctx, &newMessage, chatName)
			if err != nil {
				slogger.Warn("failed to send a contact code", zap.Error(err))
			}
		}
	}

	// Configure the database.
	database := c.db
	if c.db == nil && c.dbConfig == (dbConfig{}) {
		return nil, errors.New("database instance or database path needs to be provided")
	}
	if c.db == nil {
		logger.Info("opening a database", zap.String("dbPath", c.dbConfig.dbPath))
		var err error
		database, err = sqlite.Open(c.dbConfig.dbPath, c.dbConfig.dbKey)
		if err != nil {
			return nil, errors.Wrap(err, "failed to initialize database from the db config")
		}
	}

	// Apply migrations for all components.
	err := sqlite.Migrate(database)
	if err != nil {
		return nil, errors.Wrap(err, "failed to apply migrations")
	}

	// Initialize transport layer.
	t, err := transport.NewWhisperServiceTransport(
		shh,
		identity,
		database,
		nil,
		c.envelopesMonitorConfig,
		logger,
		transport.SetGenericDiscoveryTopicSupport(c.featureFlags.genericDiscoveryTopicEnabled),
	)
	if err != nil {
		return nil, errors.Wrap(err, "failed to create a WhisperServiceTransport")
	}

	// Initialize encryption layer.
	encryptionProtocol := encryption.New(
		database,
		installationID,
		c.onNewInstallationsHandler,
		onNewSharedSecretHandler,
		c.onSendContactCodeHandler,
		logger,
	)

<<<<<<< HEAD
	processor := newMessageProcessor(
		identity,
		encryptionProtocol,
		t,
		logger,
		c.featureFlags,
	)
=======
	// Initialize data sync.
	dataSyncTransport := datasync.NewDataSyncNodeTransport()
	dataSyncNode, err := datasyncnode.NewPersistentNode(
		database,
		dataSyncTransport,
		datasyncpeer.PublicKeyToPeerID(identity.PublicKey),
		datasyncnode.BATCH,
		datasync.CalculateSendTime,
	)
	if err != nil {
		return nil, errors.Wrap(err, "failed to create a persistent datasync node")
	}

	datasync := datasync.New(dataSyncNode, dataSyncTransport, c.featureFlags.datasync, logger)

	adapter := newWhisperAdapter(identity, t, encryptionProtocol, datasync, c.featureFlags, logger)
>>>>>>> 1646cd67

	messenger = &Messenger{
		identity:                   identity,
		persistence:                &sqlitePersistence{db: database},
		transport:                  t,
		encryptor:                  encryptionProtocol,
		processor:                  processor,
		featureFlags:               c.featureFlags,
		messagesPersistenceEnabled: c.messagesPersistenceEnabled,
		shutdownTasks: []func() error{
			database.Close,
			t.Reset,
			t.Stop,
			func() error { processor.Stop(); return nil },
			// Currently this often fails, seems like it's safe to ignore them
			// https://github.com/uber-go/zap/issues/328
			func() error { _ = logger.Sync; return nil },
		},
		logger: logger,
	}

	// Start all services immediately.
	// TODO: consider removing identity as an argument to Start().
	if err := encryptionProtocol.Start(identity); err != nil {
		return nil, err
	}

	logger.Debug("messages persistence", zap.Bool("enabled", c.messagesPersistenceEnabled))

	return messenger, nil
}

// Init analyzes chats and contacts in order to setup filters
// which are responsible for retrieving messages.
func (m *Messenger) Init() error {
	logger := m.logger.With(zap.String("site", "Init"))

	var (
		publicChatIDs []string
		publicKeys    []*ecdsa.PublicKey
	)

	// Get chat IDs and public keys from the existing chats.
	// TODO: Get only active chats by the query.
	chats, err := m.Chats()
	if err != nil {
		return err
	}
	for _, chat := range chats {
		if !chat.Active {
			continue
		}
		switch chat.ChatType {
		case ChatTypePublic:
			publicChatIDs = append(publicChatIDs, chat.ID)
		case ChatTypeOneToOne:
			publicKeys = append(publicKeys, chat.PublicKey)
		case ChatTypePrivateGroupChat:
			for _, member := range chat.Members {
				publicKey, err := member.PublicKey()
				if err != nil {
					return errors.Wrapf(err, "invalid public key for member %s in chat %s", member.ID, chat.Name)
				}
				publicKeys = append(publicKeys, publicKey)
			}
		default:
			return errors.New("invalid chat type")
		}
	}

	// Get chat IDs and public keys from the contacts.
	contacts, err := m.Contacts()
	if err != nil {
		return err
	}
	for _, contact := range contacts {
		// We only need filters for contacts added by us and not blocked.
		if !contact.IsAdded() || contact.IsBlocked() {
			continue
		}
		publicKey, err := contact.PublicKey()
		if err != nil {
			logger.Error("failed to get contact's public key", zap.Error(err))
			continue
		}
		publicKeys = append(publicKeys, publicKey)
	}

	_, err = m.transport.InitFilters(publicChatIDs, publicKeys)
	return err
}

// Shutdown takes care of ensuring a clean shutdown of Messenger
func (m *Messenger) Shutdown() (err error) {
	for _, task := range m.shutdownTasks {
		if tErr := task(); tErr != nil {
			if err == nil {
				// First error appeared.
				err = tErr
			} else {
				// We return all errors. They will be concatenated in the order of occurrence,
				// however, they will also be returned as a single error.
				err = errors.Wrap(err, tErr.Error())
			}
		}
	}
	return
}

<<<<<<< HEAD
func (m *Messenger) handleSharedSecrets(secrets []*sharedsecret.Secret) error {
	logger := m.logger.With(zap.String("site", "handleSharedSecrets"))
	for _, secret := range secrets {
		logger.Debug("received shared secret", zap.Binary("identity", crypto.FromECDSAPub(secret.Identity)))
		fSecret := transport.NegotiatedSecret{
			PublicKey: secret.Identity,
			Key:       secret.Key,
		}
		if err := m.transport.ProcessNegotiatedSecret(fSecret); err != nil {
			return err
		}
	}
	return nil
=======
func (m *Messenger) handleSharedSecrets(secrets []*sharedsecret.Secret) ([]*transport.Filter, error) {
	return m.adapter.handleSharedSecrets(secrets)
>>>>>>> 1646cd67
}

func (m *Messenger) EnableInstallation(id string) error {
	return m.encryptor.EnableInstallation(&m.identity.PublicKey, id)
}

func (m *Messenger) DisableInstallation(id string) error {
	return m.encryptor.DisableInstallation(&m.identity.PublicKey, id)
}

func (m *Messenger) Installations() ([]*multidevice.Installation, error) {
	return m.encryptor.GetOurInstallations(&m.identity.PublicKey)
}

func (m *Messenger) SetInstallationMetadata(id string, data *multidevice.InstallationMetadata) error {
	return m.encryptor.SetInstallationMetadata(&m.identity.PublicKey, id, data)
}

// NOT IMPLEMENTED
func (m *Messenger) SelectMailserver(id string) error {
	return ErrNotImplemented
}

// NOT IMPLEMENTED
func (m *Messenger) AddMailserver(enode string) error {
	return ErrNotImplemented
}

// NOT IMPLEMENTED
func (m *Messenger) RemoveMailserver(id string) error {
	return ErrNotImplemented
}

// NOT IMPLEMENTED
func (m *Messenger) Mailservers() ([]string, error) {
	return nil, ErrNotImplemented
}

func (m *Messenger) Join(chat Chat) error {
	if chat.PublicKey != nil {
		return m.transport.JoinPrivate(chat.PublicKey)
	} else if chat.Name != "" {
		return m.transport.JoinPublic(chat.Name)
	}
	return errors.New("chat is neither public nor private")
}

func (m *Messenger) Leave(chat Chat) error {
	if chat.PublicKey != nil {
		return m.transport.LeavePrivate(chat.PublicKey)
	} else if chat.Name != "" {
		return m.transport.LeavePublic(chat.Name)
	}
	return errors.New("chat is neither public nor private")
}

func (m *Messenger) SaveChat(chat Chat) error {
	return m.persistence.SaveChat(chat)
}

func (m *Messenger) Chats() ([]*Chat, error) {
	return m.persistence.Chats()
}

func (m *Messenger) DeleteChat(chatID string) error {
	return m.persistence.DeleteChat(chatID)
}

func (m *Messenger) SaveContact(contact Contact) error {
	return m.persistence.SaveContact(contact, nil)
}

func (m *Messenger) BlockContact(contact Contact) ([]*Chat, error) {
	return m.persistence.BlockContact(contact)
}

func (m *Messenger) Contacts() ([]*Contact, error) {
	return m.persistence.Contacts()
}

func (m *Messenger) Send(ctx context.Context, chat Chat, data []byte) ([]byte, error) {
	logger := m.logger.With(zap.String("site", "Send"), zap.String("chatID", chat.ID))

	chatID := chat.ID
	if chatID == "" {
		return nil, ErrChatIDEmpty
	}

	clock, err := m.persistence.LastMessageClock(chat.ID)
	if err != nil {
		return nil, err
	}

	logger.Debug("last message clock received", zap.Int64("clock", clock))

	if chat.PublicKey != nil {
		logger.Debug("sending private message", zap.Binary("publicKey", crypto.FromECDSAPub(chat.PublicKey)))

		hash, message, err := m.processor.SendPrivate(ctx, chat.PublicKey, chat.ID, data, clock)
		if err != nil {
			return nil, err
		}

		// Save our message because it won't be received from the transport layer.
		message.ID = hash // a Message need ID to be properly stored in the db
		message.SigPubKey = &m.identity.PublicKey

		if m.messagesPersistenceEnabled {
			_, err = m.persistence.SaveMessages([]*protocol.Message{message})
			if err != nil {
				return nil, err
			}
		}

		// Cache it to be returned in Retrieve().
		m.ownMessages = append(m.ownMessages, message)

		return hash, nil
	} else if chat.Name != "" {
		logger.Debug("sending public message", zap.String("chatName", chat.Name))
		return m.processor.SendPublic(ctx, chat.Name, chat.ID, data, clock)
	}
	return nil, errors.New("chat is neither public nor private")
}

// SendRaw takes encoded data, encrypts it and sends through the wire.
// DEPRECATED
func (m *Messenger) SendRaw(ctx context.Context, chat Chat, data []byte) ([]byte, error) {
	if chat.PublicKey != nil {
		return m.processor.SendPrivateRaw(ctx, chat.PublicKey, data)
	} else if chat.Name != "" {
		return m.processor.SendPublicRaw(ctx, chat.Name, data)
	}
	return nil, errors.New("chat is neither public nor private")
}

type RetrieveConfig struct {
	From        time.Time
	To          time.Time
	latest      bool
	last24Hours bool
}

var (
	RetrieveLatest  = RetrieveConfig{latest: true}
	RetrieveLastDay = RetrieveConfig{latest: true, last24Hours: true}
)

// RetrieveAll retrieves all previously fetched messages
func (m *Messenger) RetrieveAll(ctx context.Context, c RetrieveConfig) ([]*protocol.Message, error) {
	latest, err := m.transport.RetrieveAllMessages()
	if err != nil {
		return nil, errors.Wrap(err, "failed to retrieve messages")
	}

	logger := m.logger.With(zap.String("site", "RetrieveAll"))
	logger.Debug("retrieved messages grouped by chat", zap.Int("count", len(latest)))

	var result []*protocol.Message

	for _, chat := range latest {
		logger.Debug("processing chat", zap.String("chatID", chat.ChatID))
		protoMessages, err := m.processor.Process(chat.Messages)
		if err != nil {
			return nil, err
		}
		result = append(result, protoMessages...)
	}

	_, err = m.persistence.SaveMessages(result)
	if err != nil {
		return nil, errors.Wrap(err, "failed to save messages")
	}

	retrievedMessages, err := m.retrieveSaved(ctx, c)
	if err != nil {
		return nil, errors.Wrap(err, "failed to get saved messages")
	}
	result = append(result, retrievedMessages...)

	// Include own messages.
	result = append(result, m.ownMessages...)
	m.ownMessages = nil

	return result, nil
}

func (m *Messenger) retrieveSaved(ctx context.Context, c RetrieveConfig) (messages []*protocol.Message, err error) {
	if !m.messagesPersistenceEnabled {
		return nil, nil
	}

	if !c.latest {
		return m.persistence.Messages(c.From, c.To)
	}

	if c.last24Hours {
		to := time.Now()
		from := to.Add(-time.Hour * 24)
		return m.persistence.Messages(from, to)
	}

	return nil, nil
}

// DEPRECATED
func (m *Messenger) RetrieveRawAll() (map[transport.Filter][]*protocol.StatusMessage, error) {
	chatWithMessages, err := m.transport.RetrieveRawAll()
	if err != nil {
		return nil, err
	}

	logger := m.logger.With(zap.String("site", "RetrieveRawAll"))
	result := make(map[transport.Filter][]*protocol.StatusMessage)

	for chat, messages := range chatWithMessages {
		for _, message := range messages {
			shhMessage := whisper.ToWhisperMessage(message)
			// TODO: fix this to use an exported method.
			statusMessages, err := m.processor.handleMessages(shhMessage, false)
			if err != nil {
				logger.Info("failed to decode messages", zap.Error(err))
				continue
			}
			result[chat] = append(result[chat], statusMessages...)
		}
	}

	return result, nil
}

// DEPRECATED
func (m *Messenger) LoadFilters(filters []*transport.Filter) ([]*transport.Filter, error) {
	return m.transport.LoadFilters(filters)
}

// DEPRECATED
func (m *Messenger) RemoveFilters(filters []*transport.Filter) error {
	return m.transport.RemoveFilters(filters)
}

// DEPRECATED
func (m *Messenger) ConfirmMessagesProcessed(messageIDs [][]byte) error {
	for _, id := range messageIDs {
		if err := m.encryptor.ConfirmMessageProcessed(id); err != nil {
			return err
		}
	}
	return nil
}

// DEPRECATED: required by status-react.
func (m *Messenger) MessageByID(id string) (*Message, error) {
	return m.persistence.MessageByID(id)
}

// DEPRECATED: required by status-react.
func (m *Messenger) MessagesExist(ids []string) (map[string]bool, error) {
	return m.persistence.MessagesExist(ids)
}

// DEPRECATED: required by status-react.
func (m *Messenger) MessageByChatID(chatID, cursor string, limit int) ([]*Message, string, error) {
	return m.persistence.MessageByChatID(chatID, cursor, limit)
}

// DEPRECATED: required by status-react.
func (m *Messenger) SaveMessages(messages []*Message) error {
	return m.persistence.SaveMessagesLegacy(messages)
}

// DEPRECATED: required by status-react.
func (m *Messenger) DeleteMessage(id string) error {
	return m.persistence.DeleteMessage(id)
}

// DEPRECATED: required by status-react.
func (m *Messenger) DeleteMessagesByChatID(id string) error {
	return m.persistence.DeleteMessagesByChatID(id)
}

// DEPRECATED: required by status-react.
func (m *Messenger) MarkMessagesSeen(ids ...string) error {
	return m.persistence.MarkMessagesSeen(ids...)
}

// DEPRECATED: required by status-react.
func (m *Messenger) UpdateMessageOutgoingStatus(id, newOutgoingStatus string) error {
	return m.persistence.UpdateMessageOutgoingStatus(id, newOutgoingStatus)
}<|MERGE_RESOLUTION|>--- conflicted
+++ resolved
@@ -17,10 +17,6 @@
 	"github.com/status-im/status-protocol-go/sqlite"
 	transport "github.com/status-im/status-protocol-go/transport/whisper"
 	protocol "github.com/status-im/status-protocol-go/v1"
-<<<<<<< HEAD
-=======
-	datasyncnode "github.com/vacp2p/mvds/node"
->>>>>>> 1646cd67
 )
 
 var (
@@ -275,32 +271,17 @@
 		logger,
 	)
 
-<<<<<<< HEAD
-	processor := newMessageProcessor(
+	processor, err := newMessageProcessor(
 		identity,
+		database,
 		encryptionProtocol,
 		t,
 		logger,
 		c.featureFlags,
 	)
-=======
-	// Initialize data sync.
-	dataSyncTransport := datasync.NewDataSyncNodeTransport()
-	dataSyncNode, err := datasyncnode.NewPersistentNode(
-		database,
-		dataSyncTransport,
-		datasyncpeer.PublicKeyToPeerID(identity.PublicKey),
-		datasyncnode.BATCH,
-		datasync.CalculateSendTime,
-	)
-	if err != nil {
-		return nil, errors.Wrap(err, "failed to create a persistent datasync node")
-	}
-
-	datasync := datasync.New(dataSyncNode, dataSyncTransport, c.featureFlags.datasync, logger)
-
-	adapter := newWhisperAdapter(identity, t, encryptionProtocol, datasync, c.featureFlags, logger)
->>>>>>> 1646cd67
+	if err != nil {
+		return nil, errors.Wrap(err, "failed to create messageProcessor")
+	}
 
 	messenger = &Messenger{
 		identity:                   identity,
@@ -410,24 +391,22 @@
 	return
 }
 
-<<<<<<< HEAD
-func (m *Messenger) handleSharedSecrets(secrets []*sharedsecret.Secret) error {
+func (m *Messenger) handleSharedSecrets(secrets []*sharedsecret.Secret) ([]*transport.Filter, error) {
 	logger := m.logger.With(zap.String("site", "handleSharedSecrets"))
+	var result []*transport.Filter
 	for _, secret := range secrets {
 		logger.Debug("received shared secret", zap.Binary("identity", crypto.FromECDSAPub(secret.Identity)))
 		fSecret := transport.NegotiatedSecret{
 			PublicKey: secret.Identity,
 			Key:       secret.Key,
 		}
-		if err := m.transport.ProcessNegotiatedSecret(fSecret); err != nil {
-			return err
-		}
-	}
-	return nil
-=======
-func (m *Messenger) handleSharedSecrets(secrets []*sharedsecret.Secret) ([]*transport.Filter, error) {
-	return m.adapter.handleSharedSecrets(secrets)
->>>>>>> 1646cd67
+		filter, err := m.transport.ProcessNegotiatedSecret(fSecret)
+		if err != nil {
+			return nil, err
+		}
+		result = append(result, filter)
+	}
+	return result, nil
 }
 
 func (m *Messenger) EnableInstallation(id string) error {
