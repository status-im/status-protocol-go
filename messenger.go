package statusproto

import (
	"context"
	"crypto/ecdsa"
	"path/filepath"
	"time"

	"go.uber.org/zap"

	"github.com/pkg/errors"
	whisper "github.com/status-im/whisper/whisperv6"

	"github.com/status-im/status-protocol-go/encryption"
	"github.com/status-im/status-protocol-go/encryption/multidevice"
	"github.com/status-im/status-protocol-go/encryption/sharedsecret"
	migrations "github.com/status-im/status-protocol-go/internal/sqlite"
	"github.com/status-im/status-protocol-go/sqlite"
	transport "github.com/status-im/status-protocol-go/transport/whisper"
	"github.com/status-im/status-protocol-go/transport/whisper/filter"
	protocol "github.com/status-im/status-protocol-go/v1"
)

const (
	// messagesDatabaseFileName is a name of the SQL file in which
	// messages are stored.
	messagesDatabaseFileName = "messages.sql"
)

var (
	ErrChatIDEmpty    = errors.New("chat ID is empty")
	ErrNotImplemented = errors.New("not implemented")
)

// Messenger is a entity managing chats and messages.
// It acts as a bridge between the application and encryption
// layers.
// It needs to expose an interface to manage installations
// because installations are managed by the user.
// Similarly, it needs to expose an interface to manage
// mailservers because they can also be managed by the user.
type Messenger struct {
	identity    *ecdsa.PrivateKey
	persistence persistence
	adapter     *whisperAdapter
	encryptor   *encryption.Protocol

<<<<<<< HEAD
	logger *zap.Logger

	ownMessages map[string][]*protocol.Message
=======
	ownMessages                map[string][]*protocol.Message
	featureFlags               featureFlags
	messagesPersistenceEnabled bool

	logger *zap.Logger
>>>>>>> 549afb5e

	shutdownTasks []func() error
}

type featureFlags struct {
	genericDiscoveryTopicEnabled bool
	// sendV1Messages indicates whether we should send
	// messages compatible only with V1 and later.
	// V1 messages adds additional wrapping
	// which contains a signature and payload.
	sendV1Messages bool
}

type config struct {
	onNewInstallationsHandler func([]*multidevice.Installation)
	// DEPRECATED: no need to expose it
	onNewSharedSecretHandler func([]*sharedsecret.Secret)
	// DEPRECATED: no need to expose it
	onSendContactCodeHandler func(*encryption.ProtocolMessageSpec)

	encryptionLayerFilePath string
	transportLayerFilePath  string

	messagesPersistenceEnabled bool
	featureFlags               featureFlags

	logger *zap.Logger
}

type Option func(*config) error

func WithOnNewInstallationsHandler(h func([]*multidevice.Installation)) func(c *config) error {
	return func(c *config) error {
		c.onNewInstallationsHandler = h
		return nil
	}
}

func WithOnNewSharedSecret(h func([]*sharedsecret.Secret)) func(c *config) error {
	return func(c *config) error {
		c.onNewSharedSecretHandler = h
		return nil
	}
}

func WithCustomLogger(logger *zap.Logger) func(c *config) error {
	return func(c *config) error {
		c.logger = logger
		return nil
	}
}

func WithGenericDiscoveryTopicSupport() func(c *config) error {
	return func(c *config) error {
		c.featureFlags.genericDiscoveryTopicEnabled = true
		return nil
	}
}

func WithMessagesPersistenceEnabled() func(c *config) error {
	return func(c *config) error {
		c.messagesPersistenceEnabled = true
		return nil
	}
}

// TODO: use this config fileds.
func WithDatabaseFilePaths(encryptionLayerFilePath, transportLayerFilePath string) func(c *config) error {
	return func(c *config) error {
		c.encryptionLayerFilePath = encryptionLayerFilePath
		c.transportLayerFilePath = transportLayerFilePath
		return nil
	}
}

func WithSendV1Messages() func(c *config) error {
	return func(c *config) error {
		c.featureFlags.sendV1Messages = true
		return nil
	}
}

func NewMessenger(
	identity *ecdsa.PrivateKey,
	server transport.Server,
	shh *whisper.Whisper,
	dataDir string,
	dbKey string,
	installationID string,
	opts ...Option,
) (*Messenger, error) {
	var messenger *Messenger

	c := config{}

	for _, opt := range opts {
		if err := opt(&c); err != nil {
			return nil, err
		}
	}

	logger := c.logger
	if c.logger == nil {
		var err error
		if logger, err = zap.NewDevelopment(); err != nil {
			return nil, errors.Wrap(err, "failed to create a logger")
		}
	}

	// Set default config fields.
	if c.onNewInstallationsHandler == nil {
		c.onNewInstallationsHandler = func(installations []*multidevice.Installation) {
			sugar := logger.Sugar().With("site", "onNewInstallationsHandler")
			for _, installation := range installations {
				sugar.Infow(
					"received a new installation",
					"identity", installation.Identity,
					"id", installation.ID)
			}
		}
	}
	if c.onNewSharedSecretHandler == nil {
		c.onNewSharedSecretHandler = func(secrets []*sharedsecret.Secret) {
			if err := messenger.handleSharedSecrets(secrets); err != nil {
				slogger := logger.With(zap.String("site", "onNewSharedSecretHandler"))
				slogger.Warn("failed to process secrets", zap.Error(err))
			}
		}
	}
	if c.onSendContactCodeHandler == nil {
		c.onSendContactCodeHandler = func(messageSpec *encryption.ProtocolMessageSpec) {
			slogger := logger.With(zap.String("site", "onSendContactCodeHandler"))
			slogger.Info("received a SendContactCode request")
			ctx, cancel := context.WithTimeout(context.Background(), 5*time.Second)
			defer cancel()
			_, err := messenger.adapter.SendContactCode(ctx, messageSpec)
			if err != nil {
				slogger.Warn("failed to send a contact code", zap.Error(err))
			}
		}
	}

	// Set default database file paths.
	if c.encryptionLayerFilePath == "" {
		c.encryptionLayerFilePath = filepath.Join(dataDir, "sessions.sql")
	}
	if c.transportLayerFilePath == "" {
		c.transportLayerFilePath = filepath.Join(dataDir, "transport.sql")
	}

	t, err := transport.NewWhisperServiceTransport(
		server,
		shh,
		identity,
		c.transportLayerFilePath,
		dbKey,
		nil,
		logger,
	)
	if err != nil {
		return nil, errors.Wrap(err, "failed to create a WhisperServiceTransport")
	}

	encryptionProtocol, err := encryption.New(
		c.encryptionLayerFilePath,
		dbKey,
		installationID,
		c.onNewInstallationsHandler,
		c.onNewSharedSecretHandler,
		c.onSendContactCodeHandler,
		logger,
	)
	if err != nil {
		return nil, errors.Wrap(err, "failed to create the encryption layer")
	}

	applicationLayerFilePath := filepath.Join(dataDir, messagesDatabaseFileName)
	applicationLayerPersistence, err := sqlite.Open(applicationLayerFilePath, dbKey, sqlite.MigrationConfig{
		AssetNames: migrations.AssetNames(),
		AssetGetter: func(name string) ([]byte, error) {
			return migrations.Asset(name)
		},
	})
	if err != nil {
		return nil, errors.Wrap(err, "failed to initialize messages db")
	}

	persistence := &sqlitePersistence{db: applicationLayerPersistence}
	adapter := newWhisperAdapter(identity, t, encryptionProtocol, c.featureFlags, logger)
	messenger = &Messenger{
<<<<<<< HEAD
		identity:    identity,
		persistence: &sqlitePersistence{db: messagesDB},
		adapter:     newWhisperAdapter(identity, t, encryptionProtocol, c.featureFlags, logger),
		encryptor:   encryptionProtocol,
		ownMessages: make(map[string][]*protocol.Message),
		logger:      logger,
		shutdownTasks: []func(){
			func() { messenger.persistence.Close() },
			func() { logger.Sync() },
=======
		identity:                   identity,
		persistence:                persistence,
		adapter:                    adapter,
		encryptor:                  encryptionProtocol,
		ownMessages:                make(map[string][]*protocol.Message),
		featureFlags:               c.featureFlags,
		messagesPersistenceEnabled: c.messagesPersistenceEnabled,
		shutdownTasks: []func() error{
			persistence.Close,
			adapter.transport.Reset,
			// Currently this often fails, seems like it's safe to ignore them
			// https://github.com/uber-go/zap/issues/328
			func() error { _ = logger.Sync; return nil },
>>>>>>> 549afb5e
		},
		logger: logger,
	}

	// Start all services immediately.
	// TODO: consider removing identity as an argument to Start().
	if err := encryptionProtocol.Start(identity); err != nil {
		return nil, err
	}

	logger.Debug("messages persistence", zap.Bool("enabled", c.messagesPersistenceEnabled))

	return messenger, nil
}

// Shutdown takes care of ensuring a clean shutdown of Messenger
func (m *Messenger) Shutdown() (err error) {
	for _, task := range m.shutdownTasks {
		if tErr := task(); tErr != nil {
			if err == nil {
				// First error appeared.
				err = tErr
			} else {
				// We return all errors. They will be concatenated in the order of occurrence,
				// however, they will also be returned as a single error.
				err = errors.Wrap(err, tErr.Error())
			}
		}
	}
	return
}

func (m *Messenger) handleSharedSecrets(secrets []*sharedsecret.Secret) error {
	return m.adapter.handleSharedSecrets(secrets)
}

func (m *Messenger) EnableInstallation(id string) error {
	return m.encryptor.EnableInstallation(&m.identity.PublicKey, id)
}

func (m *Messenger) DisableInstallation(id string) error {
	return m.encryptor.DisableInstallation(&m.identity.PublicKey, id)
}

func (m *Messenger) Installations() ([]*multidevice.Installation, error) {
	return m.encryptor.GetOurInstallations(&m.identity.PublicKey)
}

func (m *Messenger) SetInstallationMetadata(id string, data *multidevice.InstallationMetadata) error {
	return m.encryptor.SetInstallationMetadata(&m.identity.PublicKey, id, data)
}

// NOT IMPLEMENTED
func (m *Messenger) SelectMailserver(id string) error {
	return ErrNotImplemented
}

// NOT IMPLEMENTED
func (m *Messenger) AddMailserver(enode string) error {
	return ErrNotImplemented
}

// NOT IMPLEMENTED
func (m *Messenger) RemoveMailserver(id string) error {
	return ErrNotImplemented
}

// NOT IMPLEMENTED
func (m *Messenger) Mailservers() ([]string, error) {
	return nil, ErrNotImplemented
}

func (m *Messenger) Join(chat Chat) error {
	if chat.PublicKey() != nil {
		return m.adapter.JoinPrivate(chat.PublicKey())
	} else if chat.PublicName() != "" {
		return m.adapter.JoinPublic(chat.PublicName())
	}
	return errors.New("chat is neither public nor private")
}

func (m *Messenger) Leave(chat Chat) error {
	if chat.PublicKey() != nil {
		return m.adapter.LeavePrivate(chat.PublicKey())
	} else if chat.PublicName() != "" {
		return m.adapter.LeavePublic(chat.PublicName())
	}
	return errors.New("chat is neither public nor private")
}

func (m *Messenger) Send(ctx context.Context, chat Chat, data []byte) ([]byte, error) {
	chatID := chat.ID()
	if chatID == "" {
		return nil, ErrChatIDEmpty
	}

	clock, err := m.persistence.LastMessageClock(chat.ID())
	if err != nil {
		return nil, err
	}

	if chat.PublicKey() != nil {
		hash, message, err := m.adapter.SendPrivate(ctx, chat.PublicKey(), chat.ID(), data, clock)
		if err != nil {
			return nil, err
		}

		// Save our message because it won't be received from the transport layer.
		message.ID = hash // a Message need ID to be properly stored in the db
		message.SigPubKey = &m.identity.PublicKey
<<<<<<< HEAD
		message.ChatID = chat.ID()
		message.Public = false
		_, err = m.persistence.SaveMessages(chat.ID(), []*protocol.Message{message})
		if err != nil {
			return nil, err
=======

		if m.messagesPersistenceEnabled {
			_, err = m.persistence.SaveMessages(chat.ID(), []*protocol.Message{message})
			if err != nil {
				return nil, err
			}
>>>>>>> 549afb5e
		}

		// Cache it to be returned in Retrieve().
		m.ownMessages[chatID] = append(m.ownMessages[chatID], message)

		return hash, nil
	} else if chat.PublicName() != "" {
		return m.adapter.SendPublic(ctx, chat.PublicName(), chat.ID(), data, clock)
	}
	return nil, errors.New("chat is neither public nor private")
}

// SendRaw takes encoded data, encrypts it and sends through the wire.
// DEPRECATED
func (m *Messenger) SendRaw(ctx context.Context, chat Chat, data []byte) ([]byte, whisper.NewMessage, error) {
	if chat.PublicKey() != nil {
		return m.adapter.SendPrivateRaw(ctx, chat.PublicKey(), data)
	} else if chat.PublicName() != "" {
		return m.adapter.SendPublicRaw(ctx, chat.PublicName(), data)
	}
	return nil, whisper.NewMessage{}, errors.New("chat is neither public nor private")
}

type RetrieveConfig struct {
	From        time.Time
	To          time.Time
	latest      bool
	last24Hours bool
}

var (
	RetrieveLatest  = RetrieveConfig{latest: true}
	RetrieveLastDay = RetrieveConfig{latest: true, last24Hours: true}
)

// RetrieveAll retrieves all previously fetched messages
func (m *Messenger) RetrieveAll(ctx context.Context, c RetrieveConfig) (allMessages []*protocol.Message, err error) {
	latestByChat, err := m.adapter.RetrieveAllMessages()
	if err != nil {
		err = errors.Wrap(err, "failed to retrieve messages")
		return
	}

	logger := m.logger.With(zap.String("site", "RetrieveAll"))

	for _, messagesByChat := range latestByChat {
		chatID := messagesByChat.ChatID

		if !messagesByChat.Public {
			// Return any own messages for this chat as well.
			if ownMessages, ok := m.ownMessages[chatID]; ok {
				messagesByChat.Messages = append(messagesByChat.Messages, ownMessages...)
			}
		}

		_, err = m.persistence.SaveMessages(chatID, messagesByChat.Messages)
		if err != nil {
			logger.Warn("failed to save latest messages", zap.String("chat-id", chatID), zap.Int("count", len(messagesByChat.Messages)))
			continue
		}

		if !messagesByChat.Public {
			// Delete any own messages for this chat
			delete(m.ownMessages, chatID)
		}

		retrievedMessages, err := m.retrieveMessages(ctx, chatID, c, messagesByChat.Messages)
		if err == nil {
			allMessages = append(allMessages, retrievedMessages...)
		}
	}

	return
}

func (m *Messenger) Retrieve(ctx context.Context, chat Chat, c RetrieveConfig) (messages []*protocol.Message, err error) {
	var (
		latest    []*protocol.Message
		ownLatest []*protocol.Message
	)

	if chat.PublicKey() != nil {
		latest, err = m.adapter.RetrievePrivateMessages(chat.PublicKey())
		// Return any own messages for this chat as well.
		if ownMessages, ok := m.ownMessages[chat.ID()]; ok {
			ownLatest = ownMessages
		}
	} else if chat.PublicName() != "" {
		latest, err = m.adapter.RetrievePublicMessages(chat.PublicName())
	} else {
		return nil, errors.New("chat is neither public nor private")
	}

	if err != nil {
		err = errors.Wrap(err, "failed to retrieve messages")
		return
	}

	if m.messagesPersistenceEnabled {
		_, err = m.persistence.SaveMessages(chat.ID(), latest)
		if err != nil {
			return nil, errors.Wrap(err, "failed to save latest messages")
		}
	}

	// Confirm received and decrypted messages.
	if m.messagesPersistenceEnabled && chat.PublicKey() != nil {
		for _, message := range latest {
			// Confirm received and decrypted messages.
			if err := m.encryptor.ConfirmMessageProcessed(message.ID); err != nil {
				return nil, errors.Wrap(err, "failed to confirm message being processed")
			}
		}
	}

<<<<<<< HEAD
	return m.retrieveMessages(ctx, chat.ID(), c, latest)
}

func (m *Messenger) retrieveMessages(ctx context.Context, chatID string, c RetrieveConfig, latest []*protocol.Message) (messages []*protocol.Message, err error) {
=======
	// When our messages are returned, we can delete them.
	delete(m.ownMessages, chat.ID())

	return m.retrieveSaved(ctx, chat, c, append(latest, ownLatest...))
}

func (m *Messenger) retrieveSaved(ctx context.Context, chat Chat, c RetrieveConfig, latest []*protocol.Message) (messages []*protocol.Message, err error) {
	if !m.messagesPersistenceEnabled {
		return latest, nil
	}

>>>>>>> 549afb5e
	if !c.latest {
		return m.persistence.Messages(chatID, c.From, c.To)
	}

	if c.last24Hours {
		to := time.Now()
		from := to.Add(-time.Hour * 24)
		return m.persistence.Messages(chatID, from, to)
	}

	return latest, nil
}

// DEPRECATED
func (m *Messenger) RetrieveRawAll() (map[filter.Chat][]*whisper.Message, error) {
	return m.adapter.RetrieveRawAll()
}

// DEPRECATED
func (m *Messenger) RetrieveRawWithFilter(filterID string) ([]*whisper.Message, error) {
	return m.adapter.RetrieveRaw(filterID)
}

// DEPRECATED
func (m *Messenger) LoadFilters(chats []*filter.Chat) ([]*filter.Chat, error) {
	return m.adapter.transport.LoadFilters(chats, m.featureFlags.genericDiscoveryTopicEnabled)
}

// DEPRECATED
func (m *Messenger) RemoveFilters(chats []*filter.Chat) error {
	return m.adapter.transport.RemoveFilters(chats)
}

// DEPRECATED
func (m *Messenger) ConfirmMessagesProcessed(messageIDs [][]byte) error {
	for _, id := range messageIDs {
		if err := m.encryptor.ConfirmMessageProcessed(id); err != nil {
			return err
		}
	}
	return nil
}<|MERGE_RESOLUTION|>--- conflicted
+++ resolved
@@ -44,20 +44,12 @@
 	persistence persistence
 	adapter     *whisperAdapter
 	encryptor   *encryption.Protocol
-
-<<<<<<< HEAD
-	logger *zap.Logger
-
-	ownMessages map[string][]*protocol.Message
-=======
+	logger      *zap.Logger
+
 	ownMessages                map[string][]*protocol.Message
 	featureFlags               featureFlags
 	messagesPersistenceEnabled bool
-
-	logger *zap.Logger
->>>>>>> 549afb5e
-
-	shutdownTasks []func() error
+	shutdownTasks              []func() error
 }
 
 type featureFlags struct {
@@ -246,17 +238,6 @@
 	persistence := &sqlitePersistence{db: applicationLayerPersistence}
 	adapter := newWhisperAdapter(identity, t, encryptionProtocol, c.featureFlags, logger)
 	messenger = &Messenger{
-<<<<<<< HEAD
-		identity:    identity,
-		persistence: &sqlitePersistence{db: messagesDB},
-		adapter:     newWhisperAdapter(identity, t, encryptionProtocol, c.featureFlags, logger),
-		encryptor:   encryptionProtocol,
-		ownMessages: make(map[string][]*protocol.Message),
-		logger:      logger,
-		shutdownTasks: []func(){
-			func() { messenger.persistence.Close() },
-			func() { logger.Sync() },
-=======
 		identity:                   identity,
 		persistence:                persistence,
 		adapter:                    adapter,
@@ -270,7 +251,6 @@
 			// Currently this often fails, seems like it's safe to ignore them
 			// https://github.com/uber-go/zap/issues/328
 			func() error { _ = logger.Sync; return nil },
->>>>>>> 549afb5e
 		},
 		logger: logger,
 	}
@@ -381,20 +361,12 @@
 		// Save our message because it won't be received from the transport layer.
 		message.ID = hash // a Message need ID to be properly stored in the db
 		message.SigPubKey = &m.identity.PublicKey
-<<<<<<< HEAD
-		message.ChatID = chat.ID()
-		message.Public = false
-		_, err = m.persistence.SaveMessages(chat.ID(), []*protocol.Message{message})
-		if err != nil {
-			return nil, err
-=======
 
 		if m.messagesPersistenceEnabled {
 			_, err = m.persistence.SaveMessages(chat.ID(), []*protocol.Message{message})
 			if err != nil {
 				return nil, err
 			}
->>>>>>> 549afb5e
 		}
 
 		// Cache it to be returned in Retrieve().
@@ -432,38 +404,39 @@
 
 // RetrieveAll retrieves all previously fetched messages
 func (m *Messenger) RetrieveAll(ctx context.Context, c RetrieveConfig) (allMessages []*protocol.Message, err error) {
-	latestByChat, err := m.adapter.RetrieveAllMessages()
+	latest, err := m.adapter.RetrieveAllMessages()
 	if err != nil {
 		err = errors.Wrap(err, "failed to retrieve messages")
 		return
 	}
 
-	logger := m.logger.With(zap.String("site", "RetrieveAll"))
-
-	for _, messagesByChat := range latestByChat {
-		chatID := messagesByChat.ChatID
-
-		if !messagesByChat.Public {
+	for _, messages := range latest {
+		chatID := messages.ChatID
+
+		_, err = m.persistence.SaveMessages(chatID, messages.Messages)
+		if err != nil {
+			return nil, errors.Wrap(err, "failed to save messages")
+		}
+
+		if !messages.Public {
 			// Return any own messages for this chat as well.
 			if ownMessages, ok := m.ownMessages[chatID]; ok {
-				messagesByChat.Messages = append(messagesByChat.Messages, ownMessages...)
-			}
-		}
-
-		_, err = m.persistence.SaveMessages(chatID, messagesByChat.Messages)
+				messages.Messages = append(messages.Messages, ownMessages...)
+			}
+		}
+
+		retrievedMessages, err := m.retrieveSaved(ctx, chatID, c, messages.Messages)
 		if err != nil {
-			logger.Warn("failed to save latest messages", zap.String("chat-id", chatID), zap.Int("count", len(messagesByChat.Messages)))
-			continue
-		}
-
-		if !messagesByChat.Public {
-			// Delete any own messages for this chat
-			delete(m.ownMessages, chatID)
-		}
-
-		retrievedMessages, err := m.retrieveMessages(ctx, chatID, c, messagesByChat.Messages)
-		if err == nil {
-			allMessages = append(allMessages, retrievedMessages...)
+			return nil, errors.Wrap(err, "failed to get saved messages")
+		}
+
+		allMessages = append(allMessages, retrievedMessages...)
+	}
+
+	// Delete own messages as they were added to the result.
+	for _, messages := range latest {
+		if !messages.Public {
+			delete(m.ownMessages, messages.ChatID)
 		}
 	}
 
@@ -510,24 +483,23 @@
 		}
 	}
 
-<<<<<<< HEAD
-	return m.retrieveMessages(ctx, chat.ID(), c, latest)
-}
-
-func (m *Messenger) retrieveMessages(ctx context.Context, chatID string, c RetrieveConfig, latest []*protocol.Message) (messages []*protocol.Message, err error) {
-=======
+	// We may need to add more messages from the past.
+	result, err := m.retrieveSaved(ctx, chat.ID(), c, append(latest, ownLatest...))
+	if err != nil {
+		return nil, err
+	}
+
 	// When our messages are returned, we can delete them.
 	delete(m.ownMessages, chat.ID())
 
-	return m.retrieveSaved(ctx, chat, c, append(latest, ownLatest...))
-}
-
-func (m *Messenger) retrieveSaved(ctx context.Context, chat Chat, c RetrieveConfig, latest []*protocol.Message) (messages []*protocol.Message, err error) {
+	return result, nil
+}
+
+func (m *Messenger) retrieveSaved(ctx context.Context, chatID string, c RetrieveConfig, latest []*protocol.Message) (messages []*protocol.Message, err error) {
 	if !m.messagesPersistenceEnabled {
 		return latest, nil
 	}
 
->>>>>>> 549afb5e
 	if !c.latest {
 		return m.persistence.Messages(chatID, c.From, c.To)
 	}
