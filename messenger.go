package statusproto

import (
	"context"
	"crypto/ecdsa"
<<<<<<< HEAD
	"database/sql"
=======
	"fmt"
	"path/filepath"
>>>>>>> 3ad085fb
	"time"

	"go.uber.org/zap"

	"github.com/pkg/errors"
	whisper "github.com/status-im/whisper/whisperv6"

	"github.com/status-im/status-protocol-go/datasync"
	datasyncpeer "github.com/status-im/status-protocol-go/datasync/peer"
	"github.com/status-im/status-protocol-go/encryption"
	"github.com/status-im/status-protocol-go/encryption/multidevice"
	"github.com/status-im/status-protocol-go/encryption/sharedsecret"
	"github.com/status-im/status-protocol-go/sqlite"
	transport "github.com/status-im/status-protocol-go/transport/whisper"
	"github.com/status-im/status-protocol-go/transport/whisper/filter"
	protocol "github.com/status-im/status-protocol-go/v1"
<<<<<<< HEAD
=======
	datasyncnode "github.com/vacp2p/mvds/node"
	datasyncpeers "github.com/vacp2p/mvds/peers"
	datasyncstate "github.com/vacp2p/mvds/state"
	datasyncstore "github.com/vacp2p/mvds/store"
>>>>>>> 3ad085fb
)

var (
	ErrChatIDEmpty    = errors.New("chat ID is empty")
	ErrNotImplemented = errors.New("not implemented")
)

// Messenger is a entity managing chats and messages.
// It acts as a bridge between the application and encryption
// layers.
// It needs to expose an interface to manage installations
// because installations are managed by the user.
// Similarly, it needs to expose an interface to manage
// mailservers because they can also be managed by the user.
type Messenger struct {
	identity    *ecdsa.PrivateKey
	persistence *sqlitePersistence
	adapter     *whisperAdapter
	encryptor   *encryption.Protocol
	logger      *zap.Logger

	ownMessages                map[string][]*protocol.Message
	featureFlags               featureFlags
	messagesPersistenceEnabled bool
	shutdownTasks              []func() error
}

type featureFlags struct {
	genericDiscoveryTopicEnabled bool
	// sendV1Messages indicates whether we should send
	// messages compatible only with V1 and later.
	// V1 messages adds additional wrapping
	// which contains a signature and payload.
	sendV1Messages bool

	// datasync indicates whether messages should be sent using datasync, breaking change for non-v1 clients
	datasync bool
}

type dbConfig struct {
	dbPath string
	dbKey  string
}

type config struct {
	onNewInstallationsHandler func([]*multidevice.Installation)
	// DEPRECATED: no need to expose it
	onNewSharedSecretHandler func([]*sharedsecret.Secret)
	// DEPRECATED: no need to expose it
	onSendContactCodeHandler func(*encryption.ProtocolMessageSpec)

	messagesPersistenceEnabled bool
	featureFlags               featureFlags

	// A path to a database or a database instance is required.
	// The database instance has a higher priority.
	dbConfig dbConfig
	db       *sql.DB

	logger *zap.Logger
}

type Option func(*config) error

func WithOnNewInstallationsHandler(h func([]*multidevice.Installation)) Option {
	return func(c *config) error {
		c.onNewInstallationsHandler = h
		return nil
	}
}

func WithOnNewSharedSecret(h func([]*sharedsecret.Secret)) Option {
	return func(c *config) error {
		c.onNewSharedSecretHandler = h
		return nil
	}
}

func WithCustomLogger(logger *zap.Logger) Option {
	return func(c *config) error {
		c.logger = logger
		return nil
	}
}

func WithGenericDiscoveryTopicSupport() Option {
	return func(c *config) error {
		c.featureFlags.genericDiscoveryTopicEnabled = true
		return nil
	}
}

func WithMessagesPersistenceEnabled() Option {
	return func(c *config) error {
		c.messagesPersistenceEnabled = true
		return nil
	}
}

func WithDatabaseConfig(dbPath, dbKey string) Option {
	return func(c *config) error {
		c.dbConfig = dbConfig{dbPath: dbPath, dbKey: dbKey}
		return nil
	}
}

func WithDatabase(db *sql.DB) Option {
	return func(c *config) error {
		c.db = db
		return nil
	}
}

func WithSendV1Messages() Option {
	return func(c *config) error {
		c.featureFlags.sendV1Messages = true
		return nil
	}
}

func WithDatasync() func(c *config) error {
	return func(c *config) error {
		c.featureFlags.datasync = true
		return nil
	}
}

func NewMessenger(
	identity *ecdsa.PrivateKey,
	server transport.Server,
	shh *whisper.Whisper,
	installationID string,
	opts ...Option,
) (*Messenger, error) {
	var messenger *Messenger

	c := config{}

	for _, opt := range opts {
		if err := opt(&c); err != nil {
			return nil, err
		}
	}

	logger := c.logger
	if c.logger == nil {
		var err error
		if logger, err = zap.NewDevelopment(); err != nil {
			return nil, errors.Wrap(err, "failed to create a logger")
		}
	}

	// Set default config fields.
	if c.onNewInstallationsHandler == nil {
		c.onNewInstallationsHandler = func(installations []*multidevice.Installation) {
			sugar := logger.Sugar().With("site", "onNewInstallationsHandler")
			for _, installation := range installations {
				sugar.Infow(
					"received a new installation",
					"identity", installation.Identity,
					"id", installation.ID)
			}
		}
	}
	if c.onNewSharedSecretHandler == nil {
		c.onNewSharedSecretHandler = func(secrets []*sharedsecret.Secret) {
			if err := messenger.handleSharedSecrets(secrets); err != nil {
				slogger := logger.With(zap.String("site", "onNewSharedSecretHandler"))
				slogger.Warn("failed to process secrets", zap.Error(err))
			}
		}
	}
	if c.onSendContactCodeHandler == nil {
		c.onSendContactCodeHandler = func(messageSpec *encryption.ProtocolMessageSpec) {
			slogger := logger.With(zap.String("site", "onSendContactCodeHandler"))
			slogger.Info("received a SendContactCode request")
			ctx, cancel := context.WithTimeout(context.Background(), 5*time.Second)
			defer cancel()
			_, err := messenger.adapter.SendContactCode(ctx, messageSpec)
			if err != nil {
				slogger.Warn("failed to send a contact code", zap.Error(err))
			}
		}
	}

	// Configure the database.
	database := c.db
	if c.db == nil && c.dbConfig == (dbConfig{}) {
		return nil, errors.New("database instance or database path needs to be provided")
	}
	if c.db == nil {
		logger.Info("opening a database", zap.String("dbPath", c.dbConfig.dbPath))
		var err error
		database, err = sqlite.Open(c.dbConfig.dbPath, c.dbConfig.dbKey)
		if err != nil {
			return nil, errors.Wrap(err, "failed to initialize database from the db config")
		}
	}

	// Apply migrations for all components.
	migrationNames, migrationGetter, err := prepareMigrations(defaultMigrations)
	if err != nil {
		return nil, errors.Wrap(err, "failed to prepare migrations")
	}
	err = sqlite.ApplyMigrations(database, migrationNames, migrationGetter)
	if err != nil {
		return nil, errors.Wrap(err, "failed to apply migrations")
	}

	// Initialize transport layer.
	t, err := transport.NewWhisperServiceTransport(
		server,
		shh,
		identity,
		database,
		nil,
		logger,
	)
	if err != nil {
		return nil, errors.Wrap(err, "failed to create a WhisperServiceTransport")
	}

	// Initialize encryption layer.
	encryptionProtocol := encryption.New(
		database,
		installationID,
		c.onNewInstallationsHandler,
		c.onNewSharedSecretHandler,
		c.onSendContactCodeHandler,
		logger,
	)
<<<<<<< HEAD

	persistence := &sqlitePersistence{db: database}
	adapter := newWhisperAdapter(identity, t, encryptionProtocol, c.featureFlags, logger)
=======
	if err != nil {
		return nil, errors.Wrap(err, "failed to create the encryption layer")
	}

	messagesDatabaseFileName := fmt.Sprintf("%s.messages.sql", installationID)

	applicationLayerFilePath := filepath.Join(dataDir, messagesDatabaseFileName)
	applicationLayerPersistence, err := sqlite.Open(applicationLayerFilePath, dbKey, sqlite.MigrationConfig{
		AssetNames: migrations.AssetNames(),
		AssetGetter: func(name string) ([]byte, error) {
			return migrations.Asset(name)
		},
	})
	if err != nil {
		return nil, errors.Wrap(err, "failed to initialize messages db")
	}
	dataSyncTransport := datasync.NewDataSyncNodeTransport()
	dataSyncStore := datasyncstore.NewDummyStore()
	dataSyncNode := datasyncnode.NewNode(
		&dataSyncStore,
		dataSyncTransport,
		datasyncstate.NewSyncState(), // @todo sqlite syncstate
		datasync.CalculateSendTime,
		0,
		datasyncpeer.PublicKeyToPeerID(identity.PublicKey),
		datasyncnode.BATCH,
		datasyncpeers.NewMemoryPersistence(),
	)
	datasync := &datasync.DataSync{
		Node:                  dataSyncNode,
		DataSyncNodeTransport: dataSyncTransport,
	}

	persistence := &sqlitePersistence{db: applicationLayerPersistence}
	adapter := newWhisperAdapter(identity, t, encryptionProtocol, datasync, c.featureFlags, logger)
>>>>>>> 3ad085fb
	messenger = &Messenger{
		identity:                   identity,
		persistence:                persistence,
		adapter:                    adapter,
		encryptor:                  encryptionProtocol,
		ownMessages:                make(map[string][]*protocol.Message),
		featureFlags:               c.featureFlags,
		messagesPersistenceEnabled: c.messagesPersistenceEnabled,
		shutdownTasks: []func() error{
			database.Close,
			adapter.transport.Reset,
			func() error { datasync.Node.Stop(); return nil },
			// Currently this often fails, seems like it's safe to ignore them
			// https://github.com/uber-go/zap/issues/328
			func() error { _ = logger.Sync; return nil },
		},
		logger: logger,
	}

	// Start all services immediately.
	// TODO: consider removing identity as an argument to Start().
	if err := encryptionProtocol.Start(identity); err != nil {
		return nil, err
	}
	if c.featureFlags.datasync {
		dataSyncNode.Start(300 * time.Millisecond)
	}

	logger.Debug("messages persistence", zap.Bool("enabled", c.messagesPersistenceEnabled))

	return messenger, nil
}

// Shutdown takes care of ensuring a clean shutdown of Messenger
func (m *Messenger) Shutdown() (err error) {
	for _, task := range m.shutdownTasks {
		if tErr := task(); tErr != nil {
			if err == nil {
				// First error appeared.
				err = tErr
			} else {
				// We return all errors. They will be concatenated in the order of occurrence,
				// however, they will also be returned as a single error.
				err = errors.Wrap(err, tErr.Error())
			}
		}
	}
	return
}

func (m *Messenger) handleSharedSecrets(secrets []*sharedsecret.Secret) error {
	return m.adapter.handleSharedSecrets(secrets)
}

func (m *Messenger) EnableInstallation(id string) error {
	return m.encryptor.EnableInstallation(&m.identity.PublicKey, id)
}

func (m *Messenger) DisableInstallation(id string) error {
	return m.encryptor.DisableInstallation(&m.identity.PublicKey, id)
}

func (m *Messenger) Installations() ([]*multidevice.Installation, error) {
	return m.encryptor.GetOurInstallations(&m.identity.PublicKey)
}

func (m *Messenger) SetInstallationMetadata(id string, data *multidevice.InstallationMetadata) error {
	return m.encryptor.SetInstallationMetadata(&m.identity.PublicKey, id, data)
}

// NOT IMPLEMENTED
func (m *Messenger) SelectMailserver(id string) error {
	return ErrNotImplemented
}

// NOT IMPLEMENTED
func (m *Messenger) AddMailserver(enode string) error {
	return ErrNotImplemented
}

// NOT IMPLEMENTED
func (m *Messenger) RemoveMailserver(id string) error {
	return ErrNotImplemented
}

// NOT IMPLEMENTED
func (m *Messenger) Mailservers() ([]string, error) {
	return nil, ErrNotImplemented
}

func (m *Messenger) Join(chat Chat) error {
	if chat.PublicKey() != nil {
		return m.adapter.JoinPrivate(chat.PublicKey())
	} else if chat.PublicName() != "" {
		return m.adapter.JoinPublic(chat.PublicName())
	}
	return errors.New("chat is neither public nor private")
}

func (m *Messenger) Leave(chat Chat) error {
	if chat.PublicKey() != nil {
		return m.adapter.LeavePrivate(chat.PublicKey())
	} else if chat.PublicName() != "" {
		return m.adapter.LeavePublic(chat.PublicName())
	}
	return errors.New("chat is neither public nor private")
}

func (m *Messenger) Send(ctx context.Context, chat Chat, data []byte) ([]byte, error) {
	chatID := chat.ID()
	if chatID == "" {
		return nil, ErrChatIDEmpty
	}

	clock, err := m.persistence.LastMessageClock(chat.ID())
	if err != nil {
		return nil, err
	}

	if chat.PublicKey() != nil {
		hash, message, err := m.adapter.SendPrivate(ctx, chat.PublicKey(), chat.ID(), data, clock)
		if err != nil {
			return nil, err
		}

		// Save our message because it won't be received from the transport layer.
		message.ID = hash // a Message need ID to be properly stored in the db
		message.SigPubKey = &m.identity.PublicKey

		if m.messagesPersistenceEnabled {
			_, err = m.persistence.SaveMessages(chat.ID(), []*protocol.Message{message})
			if err != nil {
				return nil, err
			}
		}

		// Cache it to be returned in Retrieve().
		m.ownMessages[chatID] = append(m.ownMessages[chatID], message)

		return hash, nil
	} else if chat.PublicName() != "" {
		return m.adapter.SendPublic(ctx, chat.PublicName(), chat.ID(), data, clock)
	}
	return nil, errors.New("chat is neither public nor private")
}

// SendRaw takes encoded data, encrypts it and sends through the wire.
// DEPRECATED
func (m *Messenger) SendRaw(ctx context.Context, chat Chat, data []byte) ([]byte, whisper.NewMessage, error) {
	if chat.PublicKey() != nil {
		return m.adapter.SendPrivateRaw(ctx, chat.PublicKey(), data)
	} else if chat.PublicName() != "" {
		return m.adapter.SendPublicRaw(ctx, chat.PublicName(), data)
	}
	return nil, whisper.NewMessage{}, errors.New("chat is neither public nor private")
}

type RetrieveConfig struct {
	From        time.Time
	To          time.Time
	latest      bool
	last24Hours bool
}

var (
	RetrieveLatest  = RetrieveConfig{latest: true}
	RetrieveLastDay = RetrieveConfig{latest: true, last24Hours: true}
)

// RetrieveAll retrieves all previously fetched messages
func (m *Messenger) RetrieveAll(ctx context.Context, c RetrieveConfig) (allMessages []*protocol.Message, err error) {
	latest, err := m.adapter.RetrieveAllMessages()
	if err != nil {
		err = errors.Wrap(err, "failed to retrieve messages")
		return
	}

	for _, messages := range latest {
		chatID := messages.ChatID

		_, err = m.persistence.SaveMessages(chatID, messages.Messages)
		if err != nil {
			return nil, errors.Wrap(err, "failed to save messages")
		}

		if !messages.Public {
			// Return any own messages for this chat as well.
			if ownMessages, ok := m.ownMessages[chatID]; ok {
				messages.Messages = append(messages.Messages, ownMessages...)
			}
		}

		retrievedMessages, err := m.retrieveSaved(ctx, chatID, c, messages.Messages)
		if err != nil {
			return nil, errors.Wrap(err, "failed to get saved messages")
		}

		allMessages = append(allMessages, retrievedMessages...)
	}

	// Delete own messages as they were added to the result.
	for _, messages := range latest {
		if !messages.Public {
			delete(m.ownMessages, messages.ChatID)
		}
	}

	return
}

func (m *Messenger) Retrieve(ctx context.Context, chat Chat, c RetrieveConfig) (messages []*protocol.Message, err error) {
	var (
		latest    []*protocol.Message
		ownLatest []*protocol.Message
	)

	if chat.PublicKey() != nil {
		latest, err = m.adapter.RetrievePrivateMessages(chat.PublicKey())
		// Return any own messages for this chat as well.
		if ownMessages, ok := m.ownMessages[chat.ID()]; ok {
			ownLatest = ownMessages
		}
	} else if chat.PublicName() != "" {
		latest, err = m.adapter.RetrievePublicMessages(chat.PublicName())
	} else {
		return nil, errors.New("chat is neither public nor private")
	}

	if err != nil {
		err = errors.Wrap(err, "failed to retrieve messages")
		return
	}

	if m.messagesPersistenceEnabled {
		_, err = m.persistence.SaveMessages(chat.ID(), latest)
		if err != nil {
			return nil, errors.Wrap(err, "failed to save latest messages")
		}
	}

	// Confirm received and decrypted messages.
	if m.messagesPersistenceEnabled && chat.PublicKey() != nil {
		for _, message := range latest {
			// Confirm received and decrypted messages.
			if err := m.encryptor.ConfirmMessageProcessed(message.ID); err != nil {
				return nil, errors.Wrap(err, "failed to confirm message being processed")
			}
		}
	}

	// We may need to add more messages from the past.
	result, err := m.retrieveSaved(ctx, chat.ID(), c, append(latest, ownLatest...))
	if err != nil {
		return nil, err
	}

	// When our messages are returned, we can delete them.
	delete(m.ownMessages, chat.ID())

	return result, nil
}

func (m *Messenger) retrieveSaved(ctx context.Context, chatID string, c RetrieveConfig, latest []*protocol.Message) (messages []*protocol.Message, err error) {
	if !m.messagesPersistenceEnabled {
		return latest, nil
	}

	if !c.latest {
		return m.persistence.Messages(chatID, c.From, c.To)
	}

	if c.last24Hours {
		to := time.Now()
		from := to.Add(-time.Hour * 24)
		return m.persistence.Messages(chatID, from, to)
	}

	return latest, nil
}

// DEPRECATED
func (m *Messenger) RetrieveRawAll() (map[filter.Chat][]*whisper.Message, error) {
	return m.adapter.RetrieveRawAll()
}

// DEPRECATED
func (m *Messenger) RetrieveRawWithFilter(filterID string) ([]*whisper.Message, error) {
	return m.adapter.RetrieveRaw(filterID)
}

// DEPRECATED
func (m *Messenger) LoadFilters(chats []*filter.Chat) ([]*filter.Chat, error) {
	return m.adapter.transport.LoadFilters(chats, m.featureFlags.genericDiscoveryTopicEnabled)
}

// DEPRECATED
func (m *Messenger) RemoveFilters(chats []*filter.Chat) error {
	return m.adapter.transport.RemoveFilters(chats)
}

// DEPRECATED
func (m *Messenger) ConfirmMessagesProcessed(messageIDs [][]byte) error {
	for _, id := range messageIDs {
		if err := m.encryptor.ConfirmMessageProcessed(id); err != nil {
			return err
		}
	}
	return nil
}<|MERGE_RESOLUTION|>--- conflicted
+++ resolved
@@ -3,12 +3,7 @@
 import (
 	"context"
 	"crypto/ecdsa"
-<<<<<<< HEAD
 	"database/sql"
-=======
-	"fmt"
-	"path/filepath"
->>>>>>> 3ad085fb
 	"time"
 
 	"go.uber.org/zap"
@@ -25,13 +20,10 @@
 	transport "github.com/status-im/status-protocol-go/transport/whisper"
 	"github.com/status-im/status-protocol-go/transport/whisper/filter"
 	protocol "github.com/status-im/status-protocol-go/v1"
-<<<<<<< HEAD
-=======
 	datasyncnode "github.com/vacp2p/mvds/node"
 	datasyncpeers "github.com/vacp2p/mvds/peers"
 	datasyncstate "github.com/vacp2p/mvds/state"
 	datasyncstore "github.com/vacp2p/mvds/store"
->>>>>>> 3ad085fb
 )
 
 var (
@@ -263,27 +255,8 @@
 		c.onSendContactCodeHandler,
 		logger,
 	)
-<<<<<<< HEAD
-
-	persistence := &sqlitePersistence{db: database}
-	adapter := newWhisperAdapter(identity, t, encryptionProtocol, c.featureFlags, logger)
-=======
-	if err != nil {
-		return nil, errors.Wrap(err, "failed to create the encryption layer")
-	}
-
-	messagesDatabaseFileName := fmt.Sprintf("%s.messages.sql", installationID)
-
-	applicationLayerFilePath := filepath.Join(dataDir, messagesDatabaseFileName)
-	applicationLayerPersistence, err := sqlite.Open(applicationLayerFilePath, dbKey, sqlite.MigrationConfig{
-		AssetNames: migrations.AssetNames(),
-		AssetGetter: func(name string) ([]byte, error) {
-			return migrations.Asset(name)
-		},
-	})
-	if err != nil {
-		return nil, errors.Wrap(err, "failed to initialize messages db")
-	}
+
+	// Initialize data sync.
 	dataSyncTransport := datasync.NewDataSyncNodeTransport()
 	dataSyncStore := datasyncstore.NewDummyStore()
 	dataSyncNode := datasyncnode.NewNode(
@@ -301,12 +274,11 @@
 		DataSyncNodeTransport: dataSyncTransport,
 	}
 
-	persistence := &sqlitePersistence{db: applicationLayerPersistence}
 	adapter := newWhisperAdapter(identity, t, encryptionProtocol, datasync, c.featureFlags, logger)
->>>>>>> 3ad085fb
+
 	messenger = &Messenger{
 		identity:                   identity,
-		persistence:                persistence,
+		persistence:                &sqlitePersistence{db: database},
 		adapter:                    adapter,
 		encryptor:                  encryptionProtocol,
 		ownMessages:                make(map[string][]*protocol.Message),
