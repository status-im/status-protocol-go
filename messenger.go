--- conflicted
+++ resolved
@@ -637,33 +637,16 @@
 
 	logger.Debug("last message clock received", zap.Int64("clock", clock))
 
-<<<<<<< HEAD
-	if chat.PublicKey != nil {
-		logger.Info("sending private message", zap.Binary("publicKey", crypto.FromECDSAPub(chat.PublicKey)))
-=======
 	switch chat.ChatType {
 	case ChatTypeOneToOne:
 		logger.Debug("sending private message", zap.Binary("publicKey", crypto.FromECDSAPub(chat.PublicKey)))
->>>>>>> cd92766d
-
 		id, message, err := m.processor.SendPrivate(ctx, chat.PublicKey, chat.ID, data, clock)
 		if err != nil {
 			return nil, err
 		}
-
-<<<<<<< HEAD
-		logger.Info("sent private message", zap.Binary("id", id))
-
-		// Save our message because it won't be received from the transport layer.
-		message.ID = id // a Message need ID to be properly stored in the db
-		message.SigPubKey = &m.identity.PublicKey
-		message.ChatID = chatID
-=======
 		if err := m.cacheOwnMessage(chatID, id, message); err != nil {
 			return nil, err
 		}
->>>>>>> cd92766d
-
 		return [][]byte{id}, nil
 	case ChatTypePublic:
 		logger.Debug("sending public message", zap.String("chatName", chat.Name))
@@ -707,26 +690,11 @@
 	message.SigPubKey = &m.identity.PublicKey
 	message.ChatID = chatID
 
-<<<<<<< HEAD
-		return id, nil
-	} else if chat.Name != "" {
-		logger.Info("sending public message", zap.String("chatName", chat.Name))
-
-		id, err := m.processor.SendPublic(ctx, chat.ID, data, clock)
-		if err != nil {
-			return nil, err
-		}
-
-		logger.Info("sent private message", zap.Binary("id", id))
-
-		return id, nil
-=======
 	if m.messagesPersistenceEnabled {
 		_, err := m.persistence.SaveMessages([]*protocol.Message{message})
 		if err != nil {
 			return err
 		}
->>>>>>> cd92766d
 	}
 
 	// Cache it to be returned in Retrieve().
