package statusproto

import (
	"bytes"
	"context"
	"database/sql"
	"encoding/gob"
	"encoding/hex"
	"time"

	"github.com/ethereum/go-ethereum/crypto"
	"github.com/pkg/errors"

	protocol "github.com/status-im/status-protocol-go/v1"
)

var (
	// ErrMsgAlreadyExist returned if msg already exist.
	ErrMsgAlreadyExist = errors.New("message with given ID already exist")
)

// sqlitePersistence wrapper around sql db with operations common for a client.
type sqlitePersistence struct {
	db *sql.DB
}

func (db sqlitePersistence) LastMessageClock(chatID string) (int64, error) {
	if chatID == "" {
		return 0, errors.New("chat ID is empty")
	}

	var last sql.NullInt64
	err := db.db.QueryRow("SELECT max(clock) FROM user_messages WHERE chat_id = ?", chatID).Scan(&last)
	if err != nil {
		return 0, err
	}
	return last.Int64, nil
}

func (db sqlitePersistence) SaveChat(chat Chat) error {
	var err error

	pkey := []byte{}
	// For one to one chatID is an encoded public key
	if chat.ChatType == ChatTypeOneToOne {
		pkey, err = hex.DecodeString(chat.ID[2:])
		if err != nil {
			return err
		}
		// Safety check, make sure is well formed
		_, err := crypto.UnmarshalPubkey(pkey)
		if err != nil {
			return err
		}

	}

	// Encode members
	var encodedMembers bytes.Buffer
	memberEncoder := gob.NewEncoder(&encodedMembers)

	if err := memberEncoder.Encode(chat.Members); err != nil {
		return err
	}

	// Encode membership updates
	var encodedMembershipUpdates bytes.Buffer
	membershipUpdatesEncoder := gob.NewEncoder(&encodedMembershipUpdates)

	if err := membershipUpdatesEncoder.Encode(chat.MembershipUpdates); err != nil {
		return err
	}

	// Insert record
	stmt, err := db.db.Prepare(`INSERT INTO chats(id, name, color, active, type, timestamp,  deleted_at_clock_value, public_key, unviewed_message_count, last_clock_value, last_message_content_type, last_message_content, last_message_timestamp, last_message_clock_value, members, membership_updates)
	    VALUES (?, ?, ?, ?, ?, ?, ?, ?, ?, ?, ?, ?, ?, ?, ?, ?)`)
	if err != nil {
		return err
	}
	defer stmt.Close()

	_, err = stmt.Exec(
		chat.ID,
		chat.Name,
		chat.Color,
		chat.Active,
		chat.ChatType,
		chat.Timestamp,
		chat.DeletedAtClockValue,
		pkey,
		chat.UnviewedMessagesCount,
		chat.LastClockValue,
		chat.LastMessageContentType,
		chat.LastMessageContent,
		chat.LastMessageTimestamp,
		chat.LastMessageClockValue,
		encodedMembers.Bytes(),
		encodedMembershipUpdates.Bytes(),
	)
	if err != nil {
		return err
	}

	return err
}

func (db sqlitePersistence) DeleteChat(chatID string) error {
	_, err := db.db.Exec("DELETE FROM chats WHERE id = ?", chatID)
	return err
}

func (db sqlitePersistence) Chats() ([]*Chat, error) {
	return db.chats(nil)
}

func (db sqlitePersistence) chats(tx *sql.Tx) (chats []*Chat, err error) {
	if tx == nil {
		tx, err = db.db.BeginTx(context.Background(), &sql.TxOptions{})
		if err != nil {
			return
		}
		defer func() {
			if err == nil {
				err = tx.Commit()
				return
			}
			// don't shadow original error
			_ = tx.Rollback()
		}()
	}

<<<<<<< HEAD
	rows, err := tx.Query(`
		SELECT
			id,
			name,
			color,
			active,
			type,
			timestamp,
			deleted_at_clock_value,
			public_key,
			unviewed_message_count,
			last_clock_value,
			last_message_content_type,
			last_message_content,
			last_message_timestamp,
			members,
			membership_updates
		FROM chats
		ORDER BY chats.timestamp DESC
	`)
=======
	rows, err := tx.Query(`SELECT
		id,
		name,
		color,
		active,
		type,
		timestamp,
		deleted_at_clock_value,
		public_key,
		unviewed_message_count,
		last_clock_value,
		last_message_content_type,
		last_message_content,
		last_message_timestamp,
		last_message_clock_value,
		members,
		membership_updates
	FROM chats
	ORDER BY chats.timestamp DESC`)
>>>>>>> 775d1700
	if err != nil {
		return
	}
	defer rows.Close()

	for rows.Next() {
<<<<<<< HEAD
		var (
			lastMessageContentType sql.NullString
			lastMessageContent     sql.NullString
			lastMessageTimestamp   sql.NullInt64

			chat                     Chat
			encodedMembers           []byte
			encodedMembershipUpdates []byte
			pkey                     []byte
		)
		err = rows.Scan(
=======
		var lastMessageContentType sql.NullString
		var lastMessageContent sql.NullString
		var lastMessageTimestamp sql.NullInt64
		var lastMessageClockValue sql.NullInt64

		chat := &Chat{}
		encodedMembers := []byte{}
		encodedMembershipUpdates := []byte{}
		pkey := []byte{}
		err := rows.Scan(
>>>>>>> 775d1700
			&chat.ID,
			&chat.Name,
			&chat.Color,
			&chat.Active,
			&chat.ChatType,
			&chat.Timestamp,
			&chat.DeletedAtClockValue,
			&pkey,
			&chat.UnviewedMessagesCount,
			&chat.LastClockValue,
			&lastMessageContentType,
			&lastMessageContent,
			&lastMessageTimestamp,
			&lastMessageClockValue,
			&encodedMembers,
			&encodedMembershipUpdates,
		)
		if err != nil {
			return
		}
		chat.LastMessageContent = lastMessageContent.String
		chat.LastMessageContentType = lastMessageContentType.String
		chat.LastMessageTimestamp = lastMessageTimestamp.Int64
		chat.LastMessageClockValue = lastMessageClockValue.Int64

		// Restore members
		membersDecoder := gob.NewDecoder(bytes.NewBuffer(encodedMembers))
		err = membersDecoder.Decode(&chat.Members)
		if err != nil {
			return
		}

		// Restore membership updates
		membershipUpdatesDecoder := gob.NewDecoder(bytes.NewBuffer(encodedMembershipUpdates))
		err = membershipUpdatesDecoder.Decode(&chat.MembershipUpdates)
		if err != nil {
			return
		}

		if len(pkey) != 0 {
			chat.PublicKey, err = crypto.UnmarshalPubkey(pkey)
			if err != nil {
				return
			}
		}
		chats = append(chats, &chat)
	}

	return
}

func (db sqlitePersistence) Contacts() ([]*Contact, error) {
<<<<<<< HEAD
	rows, err := db.db.Query(`
		SELECT
			id,
			address,
			name,
			alias,
			identicon,
			photo,
			last_updated,
			system_tags,
			device_info,
			tribute_to_talk
		FROM contacts
	`)
=======
	rows, err := db.db.Query(`SELECT
	id,
	address,
	name,
	alias,
	identicon,
	photo,
	last_updated,
	system_tags,
	device_info,
	ens_verified,
	ens_verified_at,
	tribute_to_talk
	FROM contacts`)

>>>>>>> 775d1700
	if err != nil {
		return nil, err
	}
	defer rows.Close()

	var response []*Contact

	for rows.Next() {
		var (
			contact           Contact
			encodedDeviceInfo []byte
			encodedSystemTags []byte
		)
		err := rows.Scan(
			&contact.ID,
			&contact.Address,
			&contact.Name,
			&contact.Alias,
			&contact.Identicon,
			&contact.Photo,
			&contact.LastUpdated,
			&encodedSystemTags,
			&encodedDeviceInfo,
			&contact.ENSVerified,
			&contact.ENSVerifiedAt,
			&contact.TributeToTalk,
		)
		if err != nil {
			return nil, err
		}

		if encodedDeviceInfo != nil {
			// Restore device info
			deviceInfoDecoder := gob.NewDecoder(bytes.NewBuffer(encodedDeviceInfo))
			if err := deviceInfoDecoder.Decode(&contact.DeviceInfo); err != nil {
				return nil, err
			}
		}

		if encodedSystemTags != nil {
			// Restore system tags
			systemTagsDecoder := gob.NewDecoder(bytes.NewBuffer(encodedSystemTags))
			if err := systemTagsDecoder.Decode(&contact.SystemTags); err != nil {
				return nil, err
			}
		}

		response = append(response, &contact)
	}

	return response, nil
}

<<<<<<< HEAD
// SetContactsGeneratedData sets a contact generated data if not existing already
// in the database
func (db sqlitePersistence) SetContactsGeneratedData(contacts []Contact) (err error) {
=======
func (db sqlitePersistence) SetContactsENSData(contacts []Contact) error {
>>>>>>> 775d1700
	tx, err := db.db.BeginTx(context.Background(), &sql.TxOptions{})
	if err != nil {
		return err
	}
	defer func() {
		if err == nil {
			err = tx.Commit()
			return
		}
		// don't shadow original error
		_ = tx.Rollback()
	}()

	// Ensure contacts exists

	err = db.SetContactsGeneratedData(contacts, tx)
	if err != nil {
		return err
	}

	// Update ens data
	for _, contact := range contacts {
		_, err := tx.Exec(`UPDATE contacts SET name = ?, ens_verified = ? , ens_verified_at = ? WHERE id = ?`, contact.Name, contact.ENSVerified, contact.ENSVerifiedAt, contact.ID)
		if err != nil {
			return err
		}
	}

	return nil
}

// SetContactsGeneratedData sets a contact generated data if not existing already
// in the database
func (db sqlitePersistence) SetContactsGeneratedData(contacts []Contact, tx *sql.Tx) error {
	var err error
	if tx == nil {
		tx, err = db.db.BeginTx(context.Background(), &sql.TxOptions{})
		if err != nil {
			return err
		}
		defer func() {
			if err == nil {
				err = tx.Commit()
				return

			}
			// don't shadow original error
			_ = tx.Rollback()
		}()
	}

	for _, contact := range contacts {
		_, err = tx.Exec(`
			INSERT OR IGNORE INTO contacts(
				id,
				address,
				name,
				alias,
				identicon,
				photo,
				last_updated,
				tribute_to_talk
			) VALUES (?, ?, "", ?, ?, "", 0, "")`,
			contact.ID,
			contact.Address,
			contact.Alias,
			contact.Identicon,
		)
		if err != nil {
			return
		}
	}

	return
}

func (db sqlitePersistence) SaveContact(contact Contact, tx *sql.Tx) (err error) {
	if tx == nil {
		tx, err = db.db.BeginTx(context.Background(), &sql.TxOptions{})
		if err != nil {
			return
		}
		defer func() {
			if err == nil {
				err = tx.Commit()
				return
			}
			// don't shadow original error
			_ = tx.Rollback()
		}()
	}

	// Encode device info
	var encodedDeviceInfo bytes.Buffer
	deviceInfoEncoder := gob.NewEncoder(&encodedDeviceInfo)
	err = deviceInfoEncoder.Encode(contact.DeviceInfo)
	if err != nil {
		return
	}

	// Encoded system tags
	var encodedSystemTags bytes.Buffer
	systemTagsEncoder := gob.NewEncoder(&encodedSystemTags)
	err = systemTagsEncoder.Encode(contact.SystemTags)
	if err != nil {
		return
	}

	// Insert record
<<<<<<< HEAD
	stmt, err := tx.Prepare(`
		INSERT INTO contacts(
			id,
			address,
			name,
			alias,
			identicon,
			photo,
			last_updated,
			system_tags,
			device_info,
			tribute_to_talk
		) VALUES (?, ?, ?, ?, ?, ?, ?, ?, ?, ?)
	`)
=======
	stmt, err := tx.Prepare(`INSERT INTO contacts(
	  id,
	  address,
	  name,
	  alias,
	  identicon,
	  photo,
	  last_updated,
	  system_tags,
	  device_info,
	  ens_verified,
	  ens_verified_at,
	  tribute_to_talk
	)
	VALUES (?, ?, ?, ?, ?, ?, ?, ?, ?, ?, ?, ?)`)
>>>>>>> 775d1700
	if err != nil {
		return
	}
	defer stmt.Close()

	_, err = stmt.Exec(
		contact.ID,
		contact.Address,
		contact.Name,
		contact.Alias,
		contact.Identicon,
		contact.Photo,
		contact.LastUpdated,
		encodedSystemTags.Bytes(),
		encodedDeviceInfo.Bytes(),
		contact.ENSVerified,
		contact.ENSVerifiedAt,
		contact.TributeToTalk,
	)
	return
}

// Messages returns messages for a given contact, in a given period. Ordered by a timestamp.
func (db sqlitePersistence) Messages(from, to time.Time) (result []*protocol.Message, err error) {
	rows, err := db.db.Query(`
		SELECT
			id,
			chat_id,
			content_type, 
			message_type, 
			text,
			clock,
			timestamp,
			content_chat_id,
			content_text,
			public_key,
			flags
		FROM user_messages
		WHERE timestamp >= ? AND timestamp <= ? 
		ORDER BY timestamp`,
		protocol.TimestampInMsFromTime(from),
		protocol.TimestampInMsFromTime(to),
	)
	if err != nil {
		return
	}
	defer rows.Close()

	for rows.Next() {
		msg := protocol.Message{
			Content: protocol.Content{},
		}
		var pkey []byte
		err = rows.Scan(
			&msg.ID, &msg.ChatID, &msg.ContentT, &msg.MessageT, &msg.Text, &msg.Clock,
			&msg.Timestamp, &msg.Content.ChatID, &msg.Content.Text, &pkey, &msg.Flags,
		)
		if err != nil {
			return
		}
		if len(pkey) != 0 {
			msg.SigPubKey, err = crypto.UnmarshalPubkey(pkey)
			if err != nil {
				return
			}
		}
		result = append(result, &msg)
	}
	return
}

func (db sqlitePersistence) SaveMessages(messages []*protocol.Message) (last int64, err error) {
	tx, err := db.db.BeginTx(context.Background(), &sql.TxOptions{})
	if err != nil {
		return
	}
	defer func() {
		if err == nil {
			err = tx.Commit()
			return
		}
		// don't shadow original error
		_ = tx.Rollback()
	}()

	stmt, err := tx.Prepare(`
		INSERT OR IGNORE INTO user_messages(
			id,
			chat_id, 
			content_type, 
			message_type,
			text,
			clock,
			timestamp,
			content_chat_id,
			content_text,
			public_key,
			flags
		) VALUES (?, ?, ?, ?, ?, ?, ?, ?, ?, ?, ?)
	`)
	if err != nil {
		return
	}

	var rst sql.Result

	for _, msg := range messages {
		var pkey []byte
		if msg.SigPubKey != nil {
			pkey = crypto.FromECDSAPub(msg.SigPubKey)
		}
		rst, err = stmt.Exec(
			msg.ID, msg.ChatID, msg.ContentT, msg.MessageT, msg.Text, msg.Clock, msg.Timestamp,
			msg.Content.ChatID, msg.Content.Text, pkey, msg.Flags,
		)
		if err != nil {
			return
		}

		last, err = rst.LastInsertId()
		if err != nil {
			return
		}
	}

	return
}<|MERGE_RESOLUTION|>--- conflicted
+++ resolved
@@ -129,7 +129,6 @@
 		}()
 	}
 
-<<<<<<< HEAD
 	rows, err := tx.Query(`
 		SELECT
 			id,
@@ -145,43 +144,23 @@
 			last_message_content_type,
 			last_message_content,
 			last_message_timestamp,
+			last_message_clock_value,
 			members,
 			membership_updates
 		FROM chats
 		ORDER BY chats.timestamp DESC
 	`)
-=======
-	rows, err := tx.Query(`SELECT
-		id,
-		name,
-		color,
-		active,
-		type,
-		timestamp,
-		deleted_at_clock_value,
-		public_key,
-		unviewed_message_count,
-		last_clock_value,
-		last_message_content_type,
-		last_message_content,
-		last_message_timestamp,
-		last_message_clock_value,
-		members,
-		membership_updates
-	FROM chats
-	ORDER BY chats.timestamp DESC`)
->>>>>>> 775d1700
 	if err != nil {
 		return
 	}
 	defer rows.Close()
 
 	for rows.Next() {
-<<<<<<< HEAD
 		var (
 			lastMessageContentType sql.NullString
 			lastMessageContent     sql.NullString
 			lastMessageTimestamp   sql.NullInt64
+			lastMessageClockValue  sql.NullInt64
 
 			chat                     Chat
 			encodedMembers           []byte
@@ -189,18 +168,6 @@
 			pkey                     []byte
 		)
 		err = rows.Scan(
-=======
-		var lastMessageContentType sql.NullString
-		var lastMessageContent sql.NullString
-		var lastMessageTimestamp sql.NullInt64
-		var lastMessageClockValue sql.NullInt64
-
-		chat := &Chat{}
-		encodedMembers := []byte{}
-		encodedMembershipUpdates := []byte{}
-		pkey := []byte{}
-		err := rows.Scan(
->>>>>>> 775d1700
 			&chat.ID,
 			&chat.Name,
 			&chat.Color,
@@ -253,7 +220,6 @@
 }
 
 func (db sqlitePersistence) Contacts() ([]*Contact, error) {
-<<<<<<< HEAD
 	rows, err := db.db.Query(`
 		SELECT
 			id,
@@ -265,26 +231,11 @@
 			last_updated,
 			system_tags,
 			device_info,
+			ens_verified,
+			ens_verified_at,
 			tribute_to_talk
 		FROM contacts
 	`)
-=======
-	rows, err := db.db.Query(`SELECT
-	id,
-	address,
-	name,
-	alias,
-	identicon,
-	photo,
-	last_updated,
-	system_tags,
-	device_info,
-	ens_verified,
-	ens_verified_at,
-	tribute_to_talk
-	FROM contacts`)
-
->>>>>>> 775d1700
 	if err != nil {
 		return nil, err
 	}
@@ -338,13 +289,7 @@
 	return response, nil
 }
 
-<<<<<<< HEAD
-// SetContactsGeneratedData sets a contact generated data if not existing already
-// in the database
-func (db sqlitePersistence) SetContactsGeneratedData(contacts []Contact) (err error) {
-=======
 func (db sqlitePersistence) SetContactsENSData(contacts []Contact) error {
->>>>>>> 775d1700
 	tx, err := db.db.BeginTx(context.Background(), &sql.TxOptions{})
 	if err != nil {
 		return err
@@ -378,8 +323,7 @@
 
 // SetContactsGeneratedData sets a contact generated data if not existing already
 // in the database
-func (db sqlitePersistence) SetContactsGeneratedData(contacts []Contact, tx *sql.Tx) error {
-	var err error
+func (db sqlitePersistence) SetContactsGeneratedData(contacts []Contact, tx *sql.Tx) (err error) {
 	if tx == nil {
 		tx, err = db.db.BeginTx(context.Background(), &sql.TxOptions{})
 		if err != nil {
@@ -454,7 +398,6 @@
 	}
 
 	// Insert record
-<<<<<<< HEAD
 	stmt, err := tx.Prepare(`
 		INSERT INTO contacts(
 			id,
@@ -466,26 +409,11 @@
 			last_updated,
 			system_tags,
 			device_info,
+			ens_verified,
+			ens_verified_at,
 			tribute_to_talk
-		) VALUES (?, ?, ?, ?, ?, ?, ?, ?, ?, ?)
+		) VALUES (?, ?, ?, ?, ?, ?, ?, ?, ?, ?, ?, ?)
 	`)
-=======
-	stmt, err := tx.Prepare(`INSERT INTO contacts(
-	  id,
-	  address,
-	  name,
-	  alias,
-	  identicon,
-	  photo,
-	  last_updated,
-	  system_tags,
-	  device_info,
-	  ens_verified,
-	  ens_verified_at,
-	  tribute_to_talk
-	)
-	VALUES (?, ?, ?, ?, ?, ?, ?, ?, ?, ?, ?, ?)`)
->>>>>>> 775d1700
 	if err != nil {
 		return
 	}
